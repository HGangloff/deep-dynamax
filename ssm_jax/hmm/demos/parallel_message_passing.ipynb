{
<<<<<<< HEAD
  "cells": [
    {
      "cell_type": "markdown",
      "metadata": {
        "id": "A3e6tWGGX_FP"
      },
      "source": [
        "# Parallel message passing for HMMs\n",
        "\n",
        "[![Open In Colab](https://colab.research.google.com/assets/colab-badge.svg)](https://colab.research.google.com/github/probml/ssm-jax/blob/main/ssm_jax/hmm/demos/parallel_message_passing.ipynb)\n",
        "\n",
        "**Note: you should run this notebook on a machine with a GPU in order to see the benefits of parallelization.**\n",
        "\n",
        "The standard message passing algorithm for HMMs is the forward-backward algorithm. On the forward pass, the algorithm computes the filtering distributions, $p(z_t \\mid x_{1:t})$, for $t=1,\\ldots,T$. Then, on the backward pass, it computes the smoothing distributions, $p(z_t \\mid x_{1:T})$, for $t=T,\\ldots,1$. This algorithm is inherently sequential, and it takes $O(T)$ time. \n",
        "\n",
        "Given how standard this algorithm is, it may be surprising to learn that the same filtering and smoothing distributions can be computed in $O(\\log T)$ time using a _parallel_ message passing algorithm, if you can access $O(T)$ parallel processors. The key insight is that the forward-backward algorithm is summing out (eliminating) one latent variable at a time, but you could eliminate multiple variables in parallel, as long as they do not have any direct dependencies. In a chain structured graphical model, like a HMM, that means you can eliminate every odd numbered node in parallel. Recursing this operation yields a logarithmic-time algorithm for inference in HMMs. \n",
        "\n",
        "[Hassan et al (2021)](https://arxiv.org/pdf/2102.05743.pdf) give a thorough description of how this algorithm works. First, write the posterior distribution over latent states of the HMM in its undirected graphical model form,\n",
        "\\begin{align}\n",
        "p(z_{1:T} \\mid x_{1:T}) &= \\frac{1}{p(x_{1:T})} \\prod_{t=0}^{T-1} \\psi_{t,t+1}(z_t, z_{t+1})\n",
        "\\end{align}\n",
        "where\n",
        "\\begin{align}\n",
        "\\psi_{t,t+1}(z_t, z_{t+1}) \n",
        "&= p(z_{t+1}, x_{t+1} \\mid z_t) \n",
        "= p(z_{t+1} \\, \\mid z_t) \\, p(x_{t+1} \\mid z_{t+1})\n",
        "\\end{align}\n",
        "is a _potential_, and, by convention, $p(z_1 \\mid z_0) = p(z_1)$ is the initial distribution.\n",
        "\n",
        "Hassan et al. use a clever trick to simplify the subsequent algorithm. Use the chain rule to swap the order of the terms in the potential,\n",
        "\\begin{align}\n",
        "\\psi_{t,t+1}(z_t, z_{t+1}) \n",
        "&\\equiv \\underbrace{p(x_{t+1} \\mid z_t)}_{b_{t,t+1}} \\, \\underbrace{p(z_{t+1} \\mid z_t, x_{t+1})}_{A_{t,t+1}}\n",
        "\\end{align}\n",
        "where $A_{t,t+1} \\in \\mathbb{R}^{K \\times K}$ is a row normalized matrix and $b_{t,t+1} \\in \\mathbb{R}^K$.\n",
        "(Now $b_{0,1} = p(x_1)$ and $A_{0,1} = p(z_1 \\mid x_1)$.)\n",
        "\n",
        "The binary associative operator takes in two potentials and outputs one potential, summing out the shared variables,\n",
        "\\begin{align}\n",
        "\\psi_{t,t+2}(z_t, z_{t+2}) \n",
        "&= \\sum_{z_{t+1}} \\psi_{t,t+1}(z_t, z_{t+1}) \\, \\psi_{t+1,t+2}(z_{t+1}, z_{t+2}) \\\\\n",
        "&= p(x_{t+1}, x_{t+2}, z_{t+2} \\mid z_t) \\\\\n",
        "&= \\underbrace{p(z_{t+2} \\mid x_{t+1}, x_{t+2}, z_t)}_{A_{t,t+2}} \\, \\underbrace{p(x_{t+1}, x_{t+2} \\mid z_t)}_{b_{t,t+2}}\n",
        "\\end{align}\n",
        "where, again, $A_{t,t+2} \\in \\mathbb{R}^{K \\times K}$ is a row normalized matrix and $b_{t,t+2} \\in \\mathbb{R}^K$. (In practice, we work with $\\log b$ for numerical stability.) The algebra to compute $A_{t,t+2}$ and $b_{t,t+2}$ is straightforward but somewhat tedious, so we omit it here. \n",
        "\n",
        "At the end of the associative scan, we'll end up with $A_{0,t} = p(z_t \\mid x_{1:t})$ and $b_{0,t} = p(x_{1:t})$ for all $t=1,\\ldots,T.$ These are exactly the filtering distributions and marginal likelihoods output by the sequential forward algorithm! \n"
      ]
=======
 "cells": [
  {
   "cell_type": "markdown",
   "metadata": {
    "id": "A3e6tWGGX_FP"
   },
   "source": [
    "# Parallel message passing for HMMs\n",
    "\n",
    "[![Open In Colab](https://colab.research.google.com/assets/colab-badge.svg)](https://colab.research.google.com/github/probml/ssm-jax/blob/main/ssm_jax/hmm/demos/parallel_message_passing.ipynb)\n",
    "\n",
    "**Note: you should run this notebook on a machine with a GPU in order to see the benefits of parallelization.**\n",
    "\n",
    "The standard message passing algorithm for HMMs is the forward-backward algorithm. On the forward pass, the algorithm computes the filtering distributions, $p(z_t \\mid x_{1:t})$, for $t=1,\\ldots,T$. Then, on the backward pass, it computes the smoothing distributions, $p(z_t \\mid x_{1:T})$, for $t=T,\\ldots,1$. This algorithm is inherently sequential, and it takes $O(T)$ time. \n",
    "\n",
    "Given how standard this algorithm is, it may be surprising to learn that the same filtering and smoothing distributions can be computed in $O(\\log T)$ time using a _parallel_ message passing algorithm, if you can access $O(T)$ parallel processors. The key insight is that the forward-backward algorithm is summing out (eliminating) one latent variable at a time, but you could eliminate multiple variables in parallel, as long as they do not have any direct dependencies. In a chain structured graphical model, like a HMM, that means you can eliminate every odd numbered node in parallel. Recursing this operation yields a logarithmic-time algorithm for inference in HMMs. \n",
    "\n",
    "[Hassan et al (2021)](https://arxiv.org/pdf/2102.05743.pdf) give a thorough description of how this algorithm works. First, write the posterior distribution over latent states of the HMM in its undirected graphical model form,\n",
    "\\begin{align}\n",
    "p(z_{1:T} \\mid x_{1:T}) &= \\frac{1}{p(x_{1:T})} \\prod_{t=0}^{T-1} \\psi_{t,t+1}(z_t, z_{t+1})\n",
    "\\end{align}\n",
    "where\n",
    "\\begin{align}\n",
    "\\psi_{t,t+1}(z_t, z_{t+1}) \n",
    "&= p(z_{t+1}, x_{t+1} \\mid z_t) \n",
    "= p(z_{t+1} \\, \\mid z_t) \\, p(x_{t+1} \\mid z_{t+1})\n",
    "\\end{align}\n",
    "is a _potential_, and, by convention, $p(z_1 \\mid z_0) = p(z_1)$ is the initial distribution.\n",
    "\n",
    "Hassan et al. use a clever trick to simplify the subsequent algorithm. Use the chain rule to swap the order of the terms in the potential,\n",
    "\\begin{align}\n",
    "\\psi_{t,t+1}(z_t, z_{t+1}) \n",
    "&\\equiv \\underbrace{p(x_{t+1} \\mid z_t)}_{b_{t,t+1}} \\, \\underbrace{p(z_{t+1} \\mid z_t, x_{t+1})}_{A_{t,t+1}}\n",
    "\\end{align}\n",
    "where $A_{t,t+1} \\in \\mathbb{R}^{K \\times K}$ is a row normalized matrix and $b_{t,t+1} \\in \\mathbb{R}^K$.\n",
    "(Now $b_{0,1} = p(x_1)$ and $A_{0,1} = p(z_1 \\mid x_1)$.)\n",
    "\n",
    "The binary associative operator takes in two potentials and outputs one potential, summing out the shared variables,\n",
    "\\begin{align}\n",
    "\\psi_{t,t+2}(z_t, z_{t+2}) \n",
    "&= \\sum_{z_{t+1}} \\psi_{t,t+1}(z_t, z_{t+1}) \\, \\psi_{t+1,t+2}(z_{t+1}, z_{t+2}) \\\\\n",
    "&= p(x_{t+1}, x_{t+2}, z_{t+2} \\mid z_t) \\\\\n",
    "&= \\underbrace{p(z_{t+2} \\mid x_{t+1}, x_{t+2}, z_t)}_{A_{t,t+2}} \\, \\underbrace{p(x_{t+1}, x_{t+2} \\mid z_t)}_{b_{t,t+2}}\n",
    "\\end{align}\n",
    "where, again, $A_{t,t+2} \\in \\mathbb{R}^{K \\times K}$ is a row normalized matrix and $b_{t,t+2} \\in \\mathbb{R}^K$. (In practice, we work with $\\log b$ for numerical stability.) The algebra to compute $A_{t,t+2}$ and $b_{t,t+2}$ is straightforward but somewhat tedious, so we omit it here. \n",
    "\n",
    "At the end of the associative scan, we'll end up with $A_{0,t} = p(z_t \\mid x_{1:t})$ and $b_{0,t} = p(x_{1:t})$ for all $t=1,\\ldots,T.$ These are exactly the filtering distributions and marginal likelihoods output by the sequential forward algorithm! \n"
   ]
  },
  {
   "cell_type": "code",
   "execution_count": 1,
   "metadata": {
    "colab": {
     "base_uri": "https://localhost:8080/"
>>>>>>> 5f36f3c2
    },
    {
      "cell_type": "code",
      "execution_count": 1,
      "metadata": {
        "id": "EXhoes4g99Cp"
      },
      "outputs": [],
      "source": [
        "try:\n",
        "    import ssm_jax\n",
        "except:\n",
        "    %pip install -U -q git+https://github.com/probml/ssm-jax.git"
      ]
    },
    {
      "cell_type": "code",
      "execution_count": 2,
      "metadata": {
        "id": "7NqMbb039k2i"
      },
      "outputs": [],
      "source": [
        "import jax.numpy as jnp\n",
        "import jax.random as jr\n",
        "from jax import lax, jit, grad, vmap, value_and_grad\n",
        "import matplotlib.pyplot as plt\n",
        "from ssm_jax.hmm.inference import HMMPosterior, hmm_filter, hmm_smoother\n",
        "from ssm_jax.hmm.parallel_inference import hmm_filter as parallel_hmm_filter\n",
        "from ssm_jax.hmm.parallel_inference import hmm_smoother as parallel_hmm_smoother"
      ]
    },
    {
      "cell_type": "markdown",
      "metadata": {
        "id": "I7lTXD0jYX8D"
      },
      "source": [
        "# Test that the sequential and parallel filter return the same results"
      ]
    },
    {
      "cell_type": "code",
      "execution_count": 3,
      "metadata": {
        "id": "4zySUX_e-lC7"
      },
      "outputs": [],
      "source": [
        "def random_hmm_args(key, num_timesteps, num_states, scale=3.0):\n",
        "    k1, k2, k3 = jr.split(key, 3)\n",
        "    initial_probs = jr.uniform(k1, (num_states,))\n",
        "    initial_probs /= initial_probs.sum()\n",
        "    transition_matrix = jr.uniform(k2, (num_states, num_states))\n",
        "    transition_matrix /= transition_matrix.sum(1, keepdims=True)\n",
        "    log_likelihoods = scale * jr.normal(k3, (num_timesteps, num_states))\n",
        "    return initial_probs, transition_matrix, log_likelihoods\n",
        "\n",
        "\n",
        "num_timesteps = 10000\n",
        "num_states = 25\n",
        "initial_probs, transition_matrix, log_likelihoods = \\\n",
        "    random_hmm_args(jr.PRNGKey(0), num_timesteps, num_states)"
      ]
    },
    {
      "cell_type": "code",
      "execution_count": 4,
      "metadata": {
        "id": "DJwzx-D9-0Fa"
      },
      "outputs": [],
      "source": [
        "hmm_filter = jit(hmm_filter)\n",
        "posterior = hmm_filter(initial_probs, transition_matrix, log_likelihoods)"
      ]
    },
    {
      "cell_type": "code",
      "execution_count": 5,
      "metadata": {
        "id": "V7PJHloWz1lO"
      },
      "outputs": [],
      "source": [
        "parallel_hmm_filter = jit(parallel_hmm_filter)\n",
        "posterior2 = parallel_hmm_filter(initial_probs, transition_matrix, log_likelihoods)"
      ]
    },
    {
      "cell_type": "code",
      "execution_count": 6,
      "metadata": {
        "colab": {
          "base_uri": "https://localhost:8080/"
        },
        "id": "0F-RLXIF0sG3",
        "outputId": "9e18449c-6115-46f9-8393-e77f2239876b"
      },
      "outputs": [
        {
          "output_type": "stream",
          "name": "stdout",
          "text": [
            "marginal log likelihoods:\n",
            "sequential 32845.906\n",
            "parallel 32845.938\n"
          ]
        },
        {
          "output_type": "execute_result",
          "data": {
            "text/plain": [
              "DeviceArray(True, dtype=bool)"
            ]
          },
          "metadata": {},
          "execution_count": 6
        }
      ],
      "source": [
        "print(\"marginal log likelihoods:\")\n",
        "print(\"sequential\", posterior.marginal_loglik)\n",
        "print(\"parallel\", posterior2.marginal_loglik)\n",
        "jnp.allclose(posterior.marginal_loglik / num_timesteps, posterior2.marginal_loglik / num_timesteps, atol=1e-3)"
      ]
    },
    {
      "cell_type": "code",
      "execution_count": 7,
      "metadata": {
        "colab": {
          "base_uri": "https://localhost:8080/"
        },
        "id": "XfdwPxrby8-m",
        "outputId": "2dc930a8-038d-4a1c-b6fd-d774982bfbee"
      },
      "outputs": [
        {
          "output_type": "stream",
          "name": "stdout",
          "text": [
            "max absolute error in filtered probabilities\n",
            "8.940697e-07\n"
          ]
        },
        {
          "output_type": "execute_result",
          "data": {
            "text/plain": [
              "DeviceArray(True, dtype=bool)"
            ]
          },
          "metadata": {},
          "execution_count": 7
        }
      ],
      "source": [
        "print(\"max absolute error in filtered probabilities\")\n",
        "print(jnp.max(abs(posterior.filtered_probs - posterior2.filtered_probs)))\n",
        "jnp.allclose(posterior.filtered_probs, posterior2.filtered_probs, atol=1e-1)"
      ]
    },
    {
      "cell_type": "code",
      "execution_count": 8,
      "metadata": {
        "colab": {
          "base_uri": "https://localhost:8080/"
        },
        "id": "dV62UVcFziKi",
        "outputId": "1435663f-a1ff-44a8-a7a8-a2d381614309"
      },
      "outputs": [
        {
          "output_type": "stream",
          "name": "stdout",
          "text": [
            "max absolute error in predicted probabilities\n",
            "7.4505806e-08\n"
          ]
        },
        {
          "output_type": "execute_result",
          "data": {
            "text/plain": [
              "DeviceArray(True, dtype=bool)"
            ]
          },
          "metadata": {},
          "execution_count": 8
        }
      ],
      "source": [
        "print(\"max absolute error in predicted probabilities\")\n",
        "print(jnp.max(abs(posterior.predicted_probs - posterior2.predicted_probs)))\n",
        "jnp.allclose(posterior.predicted_probs, posterior2.predicted_probs, atol=1e-1)"
      ]
    },
    {
      "cell_type": "code",
      "execution_count": 9,
      "metadata": {
        "colab": {
          "base_uri": "https://localhost:8080/",
          "height": 307
        },
        "id": "9iu4txDk2aHE",
        "outputId": "ae74b43c-3e66-4c4c-8a70-615dc2fcc3e5"
      },
      "outputs": [
        {
          "output_type": "execute_result",
          "data": {
            "text/plain": [
              "Text(0, 0.5, 'rmse of predicted probs')"
            ]
          },
          "metadata": {},
          "execution_count": 9
        },
        {
          "output_type": "display_data",
          "data": {
            "text/plain": [
              "<Figure size 432x288 with 1 Axes>"
            ],
            "image/png": "iVBORw0KGgoAAAANSUhEUgAAAXkAAAERCAYAAACepNcKAAAABHNCSVQICAgIfAhkiAAAAAlwSFlzAAALEgAACxIB0t1+/AAAADh0RVh0U29mdHdhcmUAbWF0cGxvdGxpYiB2ZXJzaW9uMy4yLjIsIGh0dHA6Ly9tYXRwbG90bGliLm9yZy+WH4yJAAAgAElEQVR4nO3dd5wU5f3A8c+X47ij9yroUVSUIihIswAWEOzRqDFGTZRomtFEg8kvlhgRG3ajxIJRNBpFRVFQqoAKAqL0fiBNjn6U49rz+2Nnl929LbNltsx936/XvW53dsozO7PfeZ5nnnkeMcaglFLKnWqkOwFKKaWco0FeKaVcTIO8Ukq5mAZ5pZRyMQ3ySinlYhrklVLKxTIuyIvIKyKyQ0SWJml9j4jIMhFZISJPi4gkY71KKZUNMi7IA+OAoclYkYj0BwYA3YGuQG/g7GSsWymlskHGBXljzBfAbv9pItJRRCaLyEIRmS0ine2uDsgHagF5QC7wY1ITrJRSGSzjgnwYY4HfG2NOA/4MPG9nIWPMV8AMYJv1N8UYs8KxVCqlVIapme4ERCMi9YD+wP/8qtPzrM8uB/4RYrEtxpghItIJOAloa03/XETONMbMdjjZSimVETI+yOMpbew1xvQI/sAYMwGYEGHZy4CvjTEHAETkU6AfoEFeKVUtZHx1jTFmP7BBRK4EEI9TbC6+CThbRGqKSC6em65aXaOUqjYyLsiLyFvAV8CJIrJZRH4FXAv8SkS+A5YBl9hc3bvAOmAJ8B3wnTHmIweSrZRSGUm0q2GllHKvjMvJK6WUSp6MuvHarFkzU1BQkO5kKKVU1li4cOFOY0zzcJ9nVJAvKChgwYIF6U6GUkplDRHZGOlzra5RSikX0yCvlFIupkFeKaVcTIO8Ukq5mAZ5pZRyMQ3ySinlYhrklVLKxTTIK6WUn5KyCt5duBm3dPmSUQ9DKaVUuj0yeRWvzN1Ak7q5DO7cMt3JSZjm5JVSyk/RgSMAFJeUpzklyaFBXimlXEyDvFJKuZgGeaWUcjEN8kop5WIa5JVSysU0yCullItpkFdKKRfTIK+UUi6mQV4ppVxMg7xSSvmRdCcgyTTIK6WUizke5EUkR0S+FZGPnd6WUkqpQKnIyd8GrEjBdpRSSgVxNMiLSFtgOPCSk9tRSikVmtM5+SeBu4DKcDOIyAgRWSAiC4qKihxOjlJKVS+OBXkRuRDYYYxZGGk+Y8xYY0wvY0yv5s2bO5UcpZSqlpzMyQ8ALhaRQuC/wGARecPB7SmllAriWJA3xtxtjGlrjCkArgamG2N+7tT2lFIqmVwyxKu2k1dKKX/isqehUjKQtzFmJjAzFdtSSil1lObklVLKxTTIK6WUH7fUxXtpkFdKqRDcUjevQV4ppVxMg7xSSrmYBnmllHIxDfJKKeViGuSVUioEt7Sy0SCvlFJ+3NKqxkuDvFJKuZgGeaWUcjEN8kop5WIa5JVSysU0yCullItpkFdKKRfTIK+UUi6mQV4ppVxMg7xSSoVgcMcjrxrklVLKj8seeI0e5EWko4jkWa8HisgfRKSR80lTSimVKDs5+feAChHpBIwF2gFvOpoqpZRSSWEnyFcaY8qBy4BnjDF3Aq2dTZZSqjr4YnURBSMnsW3f4XQnxbXsBPkyEbkGuB742JqW61ySlFLVxZvzNgGweNPeNKfEvewE+RuBfsCDxpgNItIeeN3ZZCmlVPKt/rGYkrKKdCcjpaIGeWPMcuDPwDIR6QZsMcY87HjKlFIqiXYfLOX8J77g7glLIs7njoaTR9WMNoOIDAdeANbhaV3UXkR+bYz51OnEKaVUshwoKQdgwcbdtuYXlzSmjBrkgceBQcaYteBpUglMAjTIK6VUhrNTJ1/sDfCW9UCxQ+lRSqmM4JYnXsPm5EXkcuvlAhH5BHgHT3XVlcA3KUibUkqlnDsqaY6KVF1zkd/rH4GzrddFQL5jKVJKKQe4JWceq7BB3hhzYyoTopSqvlIZft1yQ9UuO33XtBWR90Vkh/X3noi0TUXilFLuJtUr3qaFnRuvrwITgTbW30fWNKWUUhnOTpBvbox51RhTbv2NA5o7nC6lHPXirHWM+Xx1upOhlOPsBPldIvJzEcmx/n4O7HI6YUo56aFPV/L0tDXpToZSjrMT5H8J/BTYDmwDrsDTn41SSmUNUz0b10R+4lVEcoBRxpiLU5QepZRyVHW72RsxJ2+MqQCOE5Fasa5YRPJFZL6IfCciy0Tk/rhTqZRSKeaWnL+dvmvWA3NFZCJw0DvRGDMmynJHgMHGmAMikgvMEZFPjTFfx59c5326ZBtb9h7mpjM7pDspSlUbmRRQxWVZfTtBfp31VwOob3fFxhgDHLDe5lp/GXQoQ7t1/CIADfJKKVeIGuSNMfcDiEgDz1tju3Myq05/IdAJeM4YMy/EPCOAEQDHHnus3VUrpVwkFZnndOUwv9+8l4a1czmuad20bN/OE6+9RGQJ8D2wxKpjP83Oyo0xFcaYHkBb4HQR6RpinrHGmF7GmF7Nm2vze6WUM4xVJ5TqypiLn53L2Y/OTPFWj7LThPIV4DfGmAJjTAHwW2J84tUYsxeYAQyNOYVKKZVEbqtzj8ZOkK8wxsz2vjHGzAHKoy0kIs1FpJH1ujZwHrAy3oQqpZSKnZ0br7NE5EXgLTzVWlcBM0XkVABjzKIwy7UGXrPq5WsA7xhjPk5CmpVSStlkJ8ifYv2/N2h6TzxBf3CohYwx31vzKKWUShM7rWsGpSIhSqnqKxXt5DO+/bZD7NTJK6WUI9JxD9TuJjPpAa1EaJBXSikX0yCvlFIhuKWlZdg6eRG5PNKCxpgJyU+OUkqpZIp04/Ui638LoD8w3Xo/CPgS0CCvlMoabqljj1XYIG+MuRFARD4DTjbGbLPetwbGpSR1SimVbC6phrHLTp18O2+At/wIaE9iSimVBew8DDVNRKbgeeIVPE+8TnUuSUqp6sZU21bszrPzMNTvROQy4Cxr0lhjzPvOJkspVR1Idas7SQO7TSgXAZOMMbcDU0TE9uAhSqnqoaLSMPDRGXyyZFv0mS2ZnIN3y41aO/3J3wy8C7xoTToG+MDJRDlh6ZZ9FIycxOw1RelOisogBSMnsXbHgegzqqgOlJRTuOsQI9/7PuZlU5Ojtxe13Va2sJOT/y0wANgPYIxZg6dZZVaZv2E3ANNW7EhzSlSmmbzUfs5TZS9vztxtQTwaO0H+iDGm1PtGRGpSffv6UUplOR00pKpZIvJXoLaInAf8D/jI2WQppdzuh92H+GTJ9nQnw/XsBPmRQBGwBPg18Ikx5m+OpqqaOVRazvCnZ7N0yz5Ht/PcjLUUjJzEwSNRB/ZSKmax3kR9Yupqh1Ki/NkJ8r83xvzbGHOlMeYKY8y/ReQ2x1OWJZZs3seiTXsSWsfCjXtYtnU/oz91dnTEN77eCMC+w2WObkdVb5laHVJd65jtBPnrQ0y7IcnpyFoXPTuHy5//Mt3JiOg/XxUyd+3OdCdDqbBS2ZQyMy9BzonUC+U1wM+A9iIy0e+j+sBupxOmkueeD5cB0LphfppTopRKtUhPvH4JbAOaAY/7TS8GYm8Iq5RSaVBWUcn7i7bQvV3DdCclLSL1QrkR2Cgi1wJbjTElACJSG2gLFKYkhVlkw86DGGPo0LxeupOilLL8a+Y6xny+mlvO7hjTcm6pw7dTJ/8OUOn3vgJPM0oVZNBjMxn8+Kx0JyMqt5y8yfSb8Qur3Pguq6jk6WlrKCmr8E07cKScE/72KTNWuu+huh/3l9Dlnsks37o/NRtM0Ym468ARIIYGBy6rtLcT5Gv6Pwxlva7lXJKqL6dvPrns3E2qT5Zs54VZ6wKm/Xf+JsZ8vprnZqz1TVvzYzGlFZU8OW1NqpPouOkrd3CwtIL/fFWY7qQ4KtbGPxWVhqemrqG4JDtbpdkJ8kUicrH3jYhcAmRdU41Mzr1qT3zptXJ7ccjpJWWeAuzh0oqQn6vqYdKSbTwxdbXjTZydYqc/+VuA8SLyLJ7M4A/ALxxNlYMytAlvtbdx10Hq1KpJ8/p5Kd/2x99r3zXJ4JZeG4OVllsX+7LsvNjb6U9+HdBXROpZ77O6yz63noh2ZPKun/3oTAAKRw9Pb0JUwuLJSGXU7zKT0pIEYatrROTn1v87ROQOYAQwwu99VtEMfFVFxUdYFaaqIlNUVhqMjQgwft5GCkZOYt+hxOpNF25M7OnlbBbtaz7tgc854+HpqUlMBnBLzIhUJ1/X+l8/zJ/KEO9/u5nrX5kfdb7gk/bsR2cw5MkvnElUknT46ydc93L0fXv9K0+XDVv2Hk5oezv2l1SZFjL2RYiIuw+WcuOr89l9sDTsPJksXE5818FSNu+J/v1mVK48QPSErdy+nwnfbklBWlInUjv5F63/96cuOSoet7/9XVzLHUrBDcXS8kp2HTxC64a1417HnDR1yRAq2Nnpl2Xcl4XMWFXEf74q5I/nnpD8hFVDHy7ewrwNuxl1WbeE1xWpocPQJ2cnvP5ME6lbg6cjLWiM+UPyk6Pc5q/vL+HdhZtZ/o8h1Kll5z5/9npz3ib6dmiS7mSkXTx18tGWue2/iwESCvKZW8JwVqTqmoXWXz5wKrDG+utBNWknb4yhYOQkXpmzId1JyVpTV/wIwJGyyihzZr+/vr+Ei56Zk+5kxM37nMaX63ZRMHIShTsPpjlFzrB7EXLLNSFskDfGvGaMeQ3oDgw0xjxjjHkGOAdPoHe9Suso/3PS8vQmJEm27qta35wtyioquXvCErYmWOfutIOlFZRXOH9Be2HWOgpGTuL8J2bZujEdi427DgEwvzAz+yHcd7iMhz5ZQZnN79ktwTpedh6Gagw08Htfz5qmslSyg0IkexNs7eL15bpdvDV/E3+JY5DoWIT6ZmL9up6fuS76TAnyPpiz+sfsaNE85vPVXPxscko5D09eyYtfrGfi4q1xr+Om1xZQMHJSUtKT6exUko4GvhWRGXgaaJwF3OdkolRqFe48SEGzutFnjNGPIVqqZLtkXiDHzd3A6e2bcnKbBtFnzgKRvpmno3QDEelrLSo+EvDe+3BShc1j4a2d8Z/dW41YHUTNyRtjXgX6AO8DE4B+VjVOVsmGIlu6bgxd/2r0JorxSEXrnWSbvWYna3cEPjtQUl5BRWXyD859Hy1n2NP2W3OsLzrAAx8vT2lJLB5277va2YuSsgp6Pzg1rnRs23eYHcX2Mhrz1u/iS5cOrBM1yIunzdi5wCnGmA+BWiJyuuMpc0gsd/6T+WOau3Yn/wpTjE91VwvBzQDLymOrQy4qPsLdE5b4clRu8tb8TZw7JvDZgTfnbeL/PlgKODe0XXFJWdSSz02vLeDlORvY4NIboqGUBtW7d7lnMvM32LtX0O+h6Zz+4DRb81419mt+9tK8mNMHsHTLPj5fnrklAzt18s8D/YBrrPfFwHPRFhKRdiIyQ0SWi8iy6j4u7LUvzePhyUc7ONq277CvC9Rs84+Pl/PW/E1MWbYdYwzrirKjXjgRb3+zqcq0Gat2BPRQmYihT86mz6jIAanSynSkbAzVOPM4TpYzDpZWsGn3oZiXSYYJi7aw91DVB9wufGYON/9nQVK24QQ7Qb6PMea3QAmAMWYP9ppQlgN/MsacDPQFfisiJ8ed0gRs2nXIVq782pe+TkFqPPo9NJ3T/hlfMTTdKv2+y3cXbuacx2cxZ03kou4Ls9bRZ1T8+5vuKopQW7/x1W94dMqqpKw/0pO6k5duz4oMQcq7AbB5Sry7cHPA+20JtDKbu3ZX3Mumi50br2UikoP1lYpIcwIHEQnJGLMNz/CBGGOKRWQFcAyQ0vaIS7fs48Jn5nBMo+hPXAYfwMyu+Yxu1fbikN0WBAfMRPZz6ZZ9AKzdUcwZxzcLO9+LX6xPYCtH2c3FGmP4fPmPnHNSS3JqZG8vJHsPlXLLGws5pV2jdCclKid+L8k8ct5BQ2wPHuISdnLyT+O56dpCRB4E5gCjYtmIiBQAPYEqlV4iMkJEFojIgqKiolhWa0vhLk/9pTenlGn3rLxB0glzY7yRVFlpQhZHw4n2VaYztE5eup0Rry9kbJIuLqk8bw6VlrPROm/LKjwb3rIntiqKeCRrH5Nx3PcdLuP5mWtJ5v1uu61xIsnGrsojBnkRqQFsAO4CHsKTM7/UGGN7+D+ri+L3gD8aY6qMK2aMGWuM6WWM6dW8efOYEu+0VPywL3xmDiu27U/Z9iJ5atoaevzjc37YfYgdxSVst4q1xpiA1iWhzvP7PsqsB8aKrOoNpx6eSuRQvf/t5ohttH81boGv62Xf9iJsMN3nTTTxPBx2/0fLeGTyKmauSt4wi7HeHE13FWGyRKyuMcZUishzxpieQMzDoohILp4AP94YMyHONCYkGcfJ6RtdibQn9x+Ps7ikjANHyuPuDGzKsu0AnPnIDN+0j39/BuPnbeKt+ZtYev8Q6uW5u/+ZaJJxJjw1NXKb8a/WH602zMacY7AZq6KX0IN/pgdKyoGjJZl0uPPd7znnpJYB05Zu2cewbq3TlKL42KmumSYiP5EYI501/8vACmPMmLhSZ9OoT1bwxtcbk7pO/7bSTl/Rdx3wVJGUlMfeCuDS5+b6Xl/4zBz6PZTc/r4vfGYOb833tCwJrsrJ5JxOBifNtcKdD7E8Y/D8zLUUjJyUMaMwvTkvMK6k4mnmZLMT5H8N/A8oFZFi68/OcO4DgOuAwSKy2Poblkhiwxn7xXpfO+ZkOXfMF44PrO3l7b/62017Y162vPJoUdjb50g0wb/FRAJiyprz+dm69zAfLk59n99OXdRKbAS0dF2zPl2yjSWbY7tvVPWcsJ9677gA3u4wXFCQSTs7w//FNUCIMWYOGXCMEhm4YdzcQiC5gWzCos20sdHSx65k/PjjvZilI8AbY7j42TnsPFDKsG6tyc0JzKd498WJpD08eRUXdG2V8HqCv+3hEZ569d8NpwN9qPXfOn4RENuwjP4Xw90HS7nljUUxp8Wbk3d6n7/dtIeex7q7Ky47OXlE5HIRGSMij4vIpU4nKpl+CPHgxMxVO3xN7P76/pKwyz5kdQKVzBzcHe98x9VjU9cePxQReOLz1WlNQ6x+Oe4bwNPtwM4DVS/cxVYdrrc1jROZ7vFfb3Qk6Kwriv4EayZXjXmFuuh7GxXEau0OzwN2h0vLE0pTNJc9/2XEz1Pxte8+WOpot852ujV4HrgFWAIsBW4RkahPvGaqN77eyA2vfsPE77Zy838W8Oa8qk8yZqodxSXMXhN4EyvcSbjnYClvf/ND2HU9FaLDqFhz5sbYG3/V39A4hxuMVq2766CnNc2HCfRMmIn8j4n31Z3/i28ksEwW7sxL543XaA4eKY/5ieeSsgrGz9sY8Ls54+HpDHxsZpJTd5SdphKDgZOMlSoReQ1Y5liKHFZuRYvtQU+9HY7w6HO44FfpQKdV/gp3HqRZ/Txfi5YrX/iKjbsO2So63/b2Ylb9GHqQ7pdmJzYISiLVNCsdGjg8eEg3J6prio+URzxPnOR/pi0IMdj4a18W0qlFPQZ0Cv9AWjRVa9JjO79DXfATzQmnO8RHOo8enbKKcV8WxrS+xz9bxb9nb6Bp3VoM7epppeN0R352qmvWAsf6vW9nTctI3r5UvM0B7ZwkW/Ye5qR7Jse8rVdjPMCxOHCknIGPzaTXPz/3PTBl98YqwM7i8I/BB5+YWVATEJL/7y/4x+jUPo3IwD5KDHDvxGVcG2cHW/7riUfByEk85te9QyxPJQdL+028GBw4EntV0i7rHuGBI6nLLNgJ8vWBFSIy0+pTfjnQQEQmishEZ5MXu7e/+YFzHp/Fr19fyJw1O8P+2P2baI2dFV+zqG0RHrQpr6jk1bkbbI9eE+zxzzw/mpKySi7M4CHlIv2gU3lfNtymEklDqH0rjuOHnQyZHvyeDVNt4eQ5sGL7frreOyXkcyarklRiDBU/gmsBMp2d6pp7HE9FEi3adLQou+dQadgi55N+D6SEKv5Gs6O4hIWbwi/3+tcbuf+j5ZRVVDLirI4xrz+Tu/G1+7u120dIPDmiYOEuNtlaSgmWrbth9/uPZ//GfVmIMTB95Q6uOK0tFZWG/NwcgJB9NiXLjeO+4dPbznRs/clmpwnlrFQkJJNVVBp2HjhCs3p5vmnDn54TMGLN+qDudr2tPbz/7fps2XbO75J4Mz0n2f1B2m1F1PXeKb7XlZWG8fM3ceVpbX0/2EQs3epM30Dfx9h2PF5O5uAPl1bQf/Q0xlzVgxtf/cb2cmUVlVWarkKymvPGrrzSMPzp2az+8UBMTT3jFUv/TpnAVhPKbBKcc3jVauseiZ0i5f+9H/iwVfCQZIMfD30tjDUnOeL1hZ7lYlsswJNTV6esquQ/XxWG/SyeG0qn3P8Zf/9gaUBJy45wu/vtpr0scyjQxyue0oUTJZINOw+y51AZD38aW48lQ56InEuOdK8kVpEW934nf/9gqWNj3bqhWwlXd0Ri93cR3DIjFG+rnIpKw8ffR2+m5+S5YYyJWBf+5NQ1dIlh3FC739O0FTtYuT2w3XOyGxh567xjzi1F+MJ3FB+hSwJpitf3m/ex88ARFhTuIS+3BoNObBHzOvwPc7ivertDY+n6X1j8uyZYv/MgpeWV1KoZOo/on85YL07xPyvrjGRfXBN5ODNeYXPyIjLN+v9w6pKTXJFujMbr9a8Kue2/i5O+3ljYOfGWbY39IZRoF6Z7Jy7jrfk/ZMxNQP821MFpCi5pxcPufobb1vSVOxj21GxueWNhQHVIsnOHA0Ynt7+iUEZ9siLg/TljZlaZJ9RYrOHuiRljIt7T8p8v0+wPc69p+srIvVxu31fCTBudtSVbpOqa1iLSH7hYRHqKyKn+f6lKYCLW7EhmEc5zshWlaISeVJ7bew6WUjByEsvjfDrRCf+N8CCX198+OPq0cnDJJlxrj1jYPQSRftw7QlwAIuXmwnVBnGiwKyo+UqXL32gXG//Pg0uvP+yumoEKlcTrXg49SPzrX28MuY5s4B1OMHh/fzluQcTO2BLpbTYRkYL8PcDfgbbAGOBxv7/HnE9a5tm277CvC1S7np2xluKS5I5Ek+z4Xx5nnUu6M1lfrcuMLnlj/R7stiZ64+uNAUPXxbuL+w6X0fvBqTzwcWCf/9HSvd7vUftkH+s1IerQDxwpZ2sGNk+M5QL7vM3MRSpLKGHr5I0x7wLvisjfjTEPpCxFSWT36US7ASKWbnz913lDDC0X7PCcIOmLat59C84tR7tX4LVjfwlN6+UlPCzftn0lHCotp06tmhG/DcEzStYnS7bx4GXdEtpmKE79XP17Vk1kG95MxtQVO7j/EvvLvTgrvlG17BzVUNU4D05aEWLOzBXqVF8dY+1BKgYAj9q6xhjzgIhcLCKPWX8XOp6qJJm0ZFu6kwDAwjja4WcybyZkbdAJff4TX0TsUdHr9FHTGP1pcn7Q3j54ol1crn1pHuPnbaL3g1MjtgiKR7pLNMHOHTOLG14NXU3iL5bSTzwlpUgPDQUXHo0xSXleIh4LN+6O+Hks3Xj459DLKioDOkj032XvOmMdrSoedjooewi4Dc+TrsuB20QkpjFeUylTfm9HHHyYKVP2MdiaHQds3/CdvjI5w7qVWKW1WG6S3vOhva6X7K7zvonL+H6zvbEAfth9KK6LQiwxdu2OA0m/wRdPmq94IXwPj5l0Q3XW6vBjIb85P/4ODB/4eHnAKGt70tS+3k47+eHAecaYV4wxrwBDgazJzafLM9Od694n3b+PaBmbL9fFNoB4tiutqOTyKF3Wevn/6GOROSExul0HS9l9sJTNe8LfWLX9JGyad3xbAvcIvlgdeKH1dpedanYfhmrk97qhEwlJhncW/MCUpdvTnYwk9VSYTT/rQHf+7/uUbctb7PW/8OwoTv3Nu3hvXifbFocGLo/Vn5PUHfKDn2RXPX0k6bpg2XkY6iHgW6tzMgHOAkY6mqo43fVufMHFTh8rsRwgb+di8TpwpJwFheHr8VM1LGE2ODr84dEof6Qsc/v9iZuxd9n3bzO/+Ie9VFQafvIve6WMWM1YuSNsV7vJblFm147iElrUz49pmWQ2Ydhgc/CPbzftSdqFMBo7N17fAvoCE4D3gH7GmLedTlgqxdKFrx2J3kD63ZuLIrbxT3cRNhn2x9gUNZw3vvbUme504PmFbBy02d+lz80NCPCHSsvjfkgsVHv/G8d9w6zVyan7T9ZQkhc+nd4eW5dt3c9vxy+iYOSkiAOejE/hYEW2qmuMMduMMROtv/TXh2S4RINwPE+rplK0n+MhG0O2FRUfYU+KHvH++4exD/L+5dqdjlw44mUg4oM2duw5VBb6qVQHMg3R1unU4/2hLkZOCVct623Vd9jGAO2p4LoOypwyLUmtQeyIltt6ZW5iIzslKtqIbHsO2Suq3/FO5O4hPly8xdZ65qyJfKM3nicrl2zJrE7NgIg3MjPN2qLI7cU/c7DpYPAQmU7JlCba0WiQz0Jz16a39cpH3yVnHNXdUS4Gdvfz5y8nNiJSKLE2gc3m3gqdSPtemxd6r2Q2qUzljf9IMqWZqK0gLyJniMiN1uvmItLe2WSpYMnocCvTfPdD5Lbl6fyNjPl8dUzzZ8jvOS6pTPsJ//dplaaFyZbsXjkzJVjHK2rrGhG5F+gFnAi8CuQCbwADnE1a9nKi9Yv/gyXerpH9n6ZTR01MUknDzT5f/iNzUlSt4a+0vJJnplcdK8CY5JUQU6EyQ5rM2mGnCeVlQE9gEYAxZquI1Hc0VaoK/xZA3ovIn1LUBMtJ4XpdTMSjUxJrwpqJkp2bTEWfKbGIZ4CZZIneG2fVGZLRy2mq2KmuKTWeM8wAiEhdZ5Okopm7dhfj0nzzNZp3FkTvKjia7Mkr2XP3hCXRZ6oGtu6tWp1y4Eh62tXHK5v6o7IT5N8RkReBRiJyMzAV+LezyVLR3PfRcrbty9zWFvE+mOZmbyXQD4qbhHoqd9QnsQ1BqOyzM5D3YyJyHrAfT738PcaYzx1PWRZ7Z8Hm6DMlQbYOuqBil8xSTaTeIVVVlSGqyrKplGnnxmtdYLox5nMRORE4UURyjTHZVb5SWSfLGzVkrL4PTQt4H61Ne3UXqsre6eFVQ+QAABW/SURBVBZCyWSnuuYLIE9EjgEmA9cB45xMlFKgffT4c/KCl+iTtNnug28jP3SX7Z2k2QnyYow5BFwO/MsYcyXQxdlkKQUTFtl74lWpRBRG6bsq1ge7vDLl2mkryItIP+BawNveLce5JCmlgmVKPyjKPju926aCnSD/R+Bu4H1jzDIR6QDEN/KBUkqplLLTumYWMMvv/XrgD04mSimlVHLYaV3TC/grUOA/vzGmu3PJUkoplQx2ujUYD9wJLAFcOOSOUkq5l50gX2SMmRjrikXkFTwDfu8wxnSNOWVKKaUSZifI3ysiLwHTAF9/t8aYCVGWGwc8C/wn7tQppZRKiJ0gfyPQGU8Xw97qGoNnzNewjDFfiEhBIolTSimVGDtBvrcx5kTHU6KUUirp7LST/1JETnYqASIyQkQWiMiCoqLs6Q9CKaWygZ2cfF9gsYhswFMnL4BJVhNKY8xYYCxAr169MuRBYKWUcoeIQV48Q6L8GtiYmuQopZRKpohB3hhjROQ5Y0y3WFcsIm8BA4FmIrIZuNcY83J8yVRKKRUPO9U1i0SktzHmm1hWbIy5Js40KaWUShI7Qb4PcK2IbAQOkuQ6eaWUUs6xE+SHOJ4KpZRSjrDTC6XedFVKqSxlp528UkqpLKVBXimlXEyDvFJKuZgGeaWUcjEN8kop5WIa5JVSysU0yCullItpkFdKKRfTIK+UUi6mQV4ppVxMg7xSSrmYBnmllHIxDfJKKeViGuSVUsrFNMgrpZSLaZBXSikX0yCvlFIupkFeKaVcTIO8Ukq5mAZ5pZRyMQ3ySinlYhrklVLKxTTIK6WUi2mQV0opF9Mgr5RSLqZBXiml0qxHu0aOrVuDvEpYk7q10p2EmHVqUS/dSVAqJTTI+8nPzcyvo9dxjdOdBNe5rOcx6U5CTC7PsvSqzJGZUS1NKk1s83c7pmHI6eee1NL3+pUbeoWZp4Xv9XM/O5Xm9fPCbufei7rElK7pfzo7pvkT9eRVPWiQXzOmZVoE7e/MPw+Mebt9OzQJOf2Fn58W8H7kBZ2rzFMR5mB3alGPu4aeSKM6uVG3f+bxzQB46PJuUecd0KkpADed0b7KZ6e0DX0eeY297jQeuaJ7lemf3nZm2GVSfQ78rM+xzL5rkO/9a788PWXb/uLOQSGnX36q/QvjV3cP5tu/n5esJNny4nWnRZ8pCapFkH/v1n4s/L9zo853QsvAIrx/PVnPY6vWmYl4/g/v3hqAS3q04d6LTuYX/Y4DoF+Hpgzu3JKnru5RZdmx1x0N/i0b5DHlj2cFfH7FaW0BeOrqHnRr25B1o4YxrFsr3+eL7zmPmjWE45rWAeDhnxwNNB2aV62KGNLFc+FZ9c+hjL+pDwD9OzatMl809fNrcsvZHX3vV/1zKGed0Jyv/3pO2GXuv9hzkbrolDa+aY//9BTeurmv731Bs7pVgnMkfxt2Ev8d0Y+pd5zFkvvOD7iY1qwhLLt/iO/9LWd3pGPzugHLX9mrbdh1/2ZgJxbfc77v/Q39Czi5dYMq81Uaz4WibePavmmT/3gmL/z8tCqBJ69mDgANansuHhf7fReVBn45oH3Aevyd36UVNbwnm5+TQqQJPMck1Dngz/9cb9ck9Hb/dN4J3HPhyRHXA55zdNRl3WjXpA4F1vnYrnFtCkcP566hJ0ZdHqhyUa2dm+N7XT+/JhseGsYtZ3fk49+fETDfIz/pzrHWNkP53y39Qk4f3LkFax+8gEev6M7T1/SkdcPaNK5bi9l3DfJlCnq0a8SsOwcy+65BtGmYH7B8cBXl6Mu7Mecvg2xlVtaNGsabN/dhSJdWAZk9p7giyDeukxuQE143ahgrHxjqe3/acU1oWs8TSD/47QDf9PE39Qk4CVs39JzsXdo04DcDO/L+b/r7PvMW7y/pcfTHWdDUEzhuP/d4Xr2hN6Mv786NA9rTu6AJp7RtyN+Gn2QtcwyFo4ez4h9H01SjhvhyoiKek8Y/MD125SkUjh7OJT08282pIfRsd7TaplGdWqwdNYxZdw5iw0PDuKr3sbw9oi/PXNMz5Hf04nW9KBw93BdsgjWpW4tjmwT+WOrleXLn91x4Mp/dfhbv3dqfJfcNCcgZe9dXp1bVnHyf9k2stLXjhv4FjLqsq++zSgP9Ojalf8emvHer53vu1+HoRcc/pvmXjLod05BJfziDm8/qAECnFvWpn59L07pHj/+gzi2omxeYnql3nM26UcN871s3rB0y5zY6KFd+ekET7ru4C/dfEliaqpdXk17HNbHWdTQAdG7VgKFdW1UJPDef6UnvtX2O5ZUbevHIFd191XDN6+dxz0UnM+cvgwOWefKqHrx3qydI1agh3B2iRLLhoWFVpoU7xv5uObuj78If6gIC8PtzjqdpvaPBrHD0cI5pFHhBaFK3lu8cBWjb2LPftWp6QssIa7/r5UUu6fkfY4Dnru3JIz/xlF6m/2kgIsLICzrT1a/03LphPj/t3Q7wXNj+4XeMGtfJ5aYzOtC7wHOMjg+6ByNAzZwaXNmrXcAFt12TOlzX9zhaNcjnL0M7c1zTurRrUofJt5/F7LsGcds5xwNU+a2IePa9oFndKhcigPdu7c+tAzty/8VdyKkh9O/oKQXeOrCTb3mnxFbGzlAGKGhah6LiI/zf8JPIqSHk1MjhkZ9055Ol23zzndiqPgCnHtuIY5vUYUCnZgzo1IwrTm3L6aOmcV3f4/j3L6pWr3Rv2xDvMWiQn0ujOrnsPVTGQ5d349KebejUoj6dWtT3zV+7Vg4f/q7qga5dK4e3bu5LSXkFAE9c1YPXvtzoC97BgSnYTWe257mZa9l7qCxgulhnSJ8OsefMvfJq1uCLuwaxv6SM+ycu571Fm7n81GP4Rb8COjav69uGHQ9c0oWZq4r4ywWdERHyc3O4z8rNDzyxOTNXFflywW/65eYb1sll7YMXAJ7Ac6S8kp0HjtCyQT4LCnfTqWU9WtTPr7pB4BS/UldOjappFRHEBFbRNPbLjY2/qQ8tG+QFHMd1o4b5jnvvgiZM/N0AurZp6PtBVhrPRT9crnnEWR0Y+8V67r6gM/06NqVw9HAABnf2BLTr+h3Hgo17wh73S4Pq4Xu3P1o95a0asXNcCkcPZ+CjMyjcdYj83BqUlFWSn5vDT05ty5RlP1aZv1m9PJ79WWBmwZvjnPHngZzx8HR2FB/hs9vPolPQvj/7s57MXrPTF+xr5tTgqat70LNdYxrWyWXDzoNc+txc3/zL7h/CH99ezJ/OP4G7hpzI6aOm+T77ae92viAeymS/0m9ezRx+0a+Aez5cBsC3fiUx7/deMHKSb1r3tuFbs9TNq1mlZNogP5cG+bncft4JtGqYz3knt6RZvTzGzd3AfR8tp51f0O96TENe+PmpfPT9NiZ9v40G+TU59dhGnJame2uuCPKVlYYubRoy5qc9Aoq84U6SCb8ZEPC+RYN834kQbNn9Q8jNqcGP+0uAZfy0VztuGdiR5Vv3Uzevpu8Ha1c/vyqS1g1rh6wv9i8t+BMRZt81iC17D9ve3r9/0Yvt+0vCfr7kvvPpdt9nDOvmqXJqkJ/Lo1d05/iW9biu73FRLzyhXNevgOv6FYT87I7zTmBd0YGwJ3zNnKOFy9q1cnw/nv6dmsWcjjOPb+bbL4icWxoQYv3BF4vgwJAjoavG7Bp4Ygu6tGngyx1GU9cqLV1xWtuAoPK7QZ14dsbaiMse17QuhbsO0bRuHlv2HqZh7VxOb9+En/U5lgu6tuK6l+fTvlldnrmmZ0Bu2Svfqj6pVbMGs+70nIOhWig1qlMroFoOCMjpd25Vn2Ma1fadw3XzagZkrC7t0YYPFm+lVk700kjD2tHvmwRrUT+PV2/sTedWoau67Ljm9GN9r6/vX0CvgiZVvrOhXVsz8MQWdG3TkJvPbB/2Ylynlmc/WzcMnXlJBlcEeYPnB9yuSfi6uXh5g1y7JnUCLgTBxdZkWT9qWMRgVD8/l86top/c/7r2VMorDeedXPUi1LKB54TqdVxj6ufn8t0951PP78ZpjRoSUO8eyvib+rBh58Go6QjWvW0jZt81OPqMcfj67nMoq6j0vX/9V32iLvPGr/r4ShWJePn6XlVKWCPO6sD6ogNc3fvYkMs0rJ3LpD+Evnk69Y6zqkw7sVV9Xrmhl6+o7+WtH77m9Hb83a8O/dErurN9n+cC36dDE2atLuL5a09l1fZi+ndsiogw6rJurNpeDHjuZYQK8BBYYqhdKyfuJqj5uTnMHTk4IFft7x+XdqXrMQ19N6pD+cPgTnSMY/uv3NCLk1o38FXLJoNI+O8sPzeHWwdG/h2d1LoBT1/Tk0EnNk9amoI5GuRFZCjwFJADvGSMGe3EdowBwcFKrRSqEaKqIR4X+OVgg3VqUY/pfzqb46x7Cg1ttCQJ5q3qCtasXvhWQk5rFSU3JCL8dlBHhnY5+t2ccXzsJYRQzjmp6sW0Wb08Xrq+d8zrOqZR7YBqI3+hSo5trAzHCS3rB9wbubLX0VLsLWd15KLubWjXpE5A1RZA47qe4x/Pjfh4XdC1FeUhWjg1yM/lJqseP5w7zrd3MzdYrKXuVLn4lNAl92RxLMiLSA7wHHAesBn4RkQmGmOWJ3tbxhiSFBurjUSqGcJ579b+YVtqZIo7h1StHssk8/56jq8Ib9eQLi0Zf1OfgBvXwWrUkLAl3Rb185l150DfxSIV/hVDS6pYtG6YH1PTyerAyZz86cBaY8x6ABH5L3AJkPQgX2mcvTut7EnXjSU38ValxUJEQpaqYuEt1QWrWcNzj6RWTnY0xPvq7vBNeasrJ4/cMcAPfu83W9MCiMgIEVkgIguKiori2tDQrq3CthlWSsVvSJeW3HJ2R/5+4UnpToqKU9pvvBpjxgJjAXr16hXXHbAnrqr6sJFSKnE1c2qEbAGmsoeTOfktgH/7xbbWNKWUUiniZJD/BjheRNqLSC3gamCig9tTSikVxLHqGmNMuYj8DpiCpwnlK8aYZU5tTymlVFWO1skbYz4BPnFyG0oppcLLjnZRSiml4qJBXimlXEyDvFJKuZgGeaWUcjExSeiBL1lEpAjYGOfizYCdSUxONtB9dr/qtr+g+xyr44wxYbuxzKggnwgRWWCMCT2gqkvpPrtfddtf0H1ONq2uUUopF9Mgr5RSLuamID823QlIA91n96tu+wu6z0nlmjp5pZRSVbkpJ6+UUiqIBnmllHKxrA/yIjJURFaJyFoRGZnu9CRCRNqJyAwRWS4iy0TkNmt6ExH5XETWWP8bW9NFRJ629v17ETnVb13XW/OvEZHr07VPdohIjoh8KyIfW+/bi8g8a7/etrqqRkTyrPdrrc8L/NZxtzV9lYgMSc+e2CcijUTkXRFZKSIrRKSfm4+ziNxundNLReQtEcl343EWkVdEZIeILPWblrTjKiKnicgSa5mnRWwMfGqMydo/PF0YrwM6ALWA74CT052uBPanNXCq9bo+sBo4GXgEGGlNHwk8bL0eBnwKCNAXmGdNbwKst/43tl43Tvf+RdjvO4A3gY+t9+8AV1uvXwButV7/BnjBen018Lb1+mTr2OcB7a1zIifd+xVln18DbrJe1wIaufU44xn2cwNQ2+/43uDG4wycBZwKLPWblrTjCsy35hVr2QuipindX0qCX2g/YIrf+7uBu9OdriTu34fAecAqoLU1rTWwynr9InCN3/yrrM+vAV70mx4wXyb94RkxbBowGPjYOnl3AjWDjzGesQn6Wa9rWvNJ8HH3ny8T/4CGVtCToOmuPM4cHe+5iXXcPgaGuPU4AwVBQT4px9X6bKXf9ID5wv1le3WNrcHCs5FVRO0JzANaGmO2WR9tB1par8PtfzZ9L08CdwGV1vumwF5jTLn13j/tvv2yPt9nzZ9N+wueXGgR8KpVTfWSiNTFpcfZGLMFeAzYBGzDc9wW4v7j7JWs43qM9Tp4ekTZHuRdSUTqAe8BfzTG7Pf/zHgu4a5o9yoiFwI7jDEL052WFKuJp0j/L2NMT+AgnmK8j8uOc2PgEjwXtzZAXWBoWhOVJuk4rtke5F03WLiI5OIJ8OONMROsyT+KSGvr89bADmt6uP3Plu9lAHCxiBQC/8VTZfMU0EhEvKOW+afdt1/W5w2BXWTP/nptBjYbY+ZZ79/FE/TdepzPBTYYY4qMMWXABDzH3u3H2StZx3WL9Tp4ekTZHuRdNVi4daf8ZWCFMWaM30cTAe8d9uvx1NV7p//CukvfF9hnFQunAOeLSGMrF3W+NS2jGGPuNsa0NcYU4Dl2040x1wIzgCus2YL31/s9XGHNb6zpV1utMtoDx+O5QZWRjDHbgR9E5ERr0jnAclx6nPFU0/QVkTrWOe7dX1cfZz9JOa7WZ/tFpK/1Pf7Cb13hpfsmRRJucgzD0wplHfC3dKcnwX05A09R7ntgsfU3DE995DRgDTAVaGLNL8Bz1r4vAXr5reuXwFrr78Z075uNfR/I0dY1HfD8eNcC/wPyrOn51vu11ucd/Jb/m/U9rMJGi4N0/wE9gAXWsf4ATysK1x5n4H5gJbAUeB1PCxnXHWfgLTz3HcrwlNh+lczjCvSyvsN1wLME3bwP9afdGiillItle3WNUkqpCDTIK6WUi2mQV0opF9Mgr5RSLqZBXimlXEyDvHIFq1fH3/i9byMi76Zo2wUi8rNUbEupWGmQV27RCE/vhQAYY7YaY66IMH8yFQAa5FVG0iCv3GI00FFEFovIo1bueimAiNwgIh9YfXkXisjvROQOq3Owr0WkiTVfRxGZLCILRWS2iHQO3oiInG1tY7G1fH1r22da024XT//4j4rIN1Y/4b+2lh0oIl+IyCSrP/QXRER/g8pRNaPPolRWGAl0Ncb0AF8vnv664unVMx/PU4R/Mcb0FJEn8Dwe/iSewZRvMcasEZE+wPN4+tPx92fgt8aYuVZHciXWtv9sjLnQ2vYIPI+o9xaRPGCuiHxmLX86nn7RNwKTgcvx9F2jlCM0yKvqYoYxphgoFpF9wEfW9CVAdytg9wf+5zfYTl6I9cwFxojIeGCCMWZziMF5zrfW6a0uaoinn5VSYL4xZj2AiLyFpysLDfLKMRrkVXVxxO91pd/7Sjy/gxp4+jfvEWklxpjRIjIJT59CcyX0EHQC/N4YE9BZmIgMpGo3s9qviHKU1gcqtyjGM2RiXIyn3/4NInIl+MbfPCV4PhHpaIxZYox5GE8vqJ1DbHsKcKvVbTQicoI1KAjA6VavqTWAq4A58aZZKTs0yCtXMMbswpOzXioij8a5mmuBX4nId8AyPANdBPujtY3v8fQ0+CmeniQrROQ7EbkdeAlPV7qLrJu/L3K01PwNnt4DV+AZAvD9ONOqlC3aC6VSKWJV1/hu0CqVCpqTV0opF9OcvFJKuZjm5JVSysU0yCullItpkFdKKRfTIK+UUi6mQV4ppVzs/wEY96zdMqyF6gAAAABJRU5ErkJggg==\n"
          },
          "metadata": {
            "needs_background": "light"
          }
        }
      ],
      "source": [
        "# Plot the RMSE in predicted probabilities over time\n",
        "rmse = lambda x, y: jnp.sqrt(jnp.mean((x - y)**2, axis=1))\n",
        "plt.plot(rmse(posterior.predicted_probs, posterior2.predicted_probs))\n",
        "plt.xlabel(\"time step\")\n",
        "plt.ylabel(\"rmse of predicted probs\")"
      ]
    },
    {
      "cell_type": "markdown",
      "metadata": {
        "id": "y9MobTf1-LjE"
      },
      "source": [
        "## Timing comparison"
      ]
    },
    {
      "cell_type": "code",
      "execution_count": 10,
      "metadata": {
        "colab": {
          "base_uri": "https://localhost:8080/"
        },
        "id": "rQm8bp-f89fo",
        "outputId": "a7e787f1-c611-4b4c-e9b6-9ece125652b3"
      },
      "outputs": [
        {
          "output_type": "stream",
          "name": "stdout",
          "text": [
            "214 ms ± 6.69 ms per loop (mean ± std. dev. of 7 runs, 1 loop each)\n"
          ]
        }
      ],
      "source": [
        "%%timeit \n",
        "posterior = hmm_filter(initial_probs, transition_matrix, log_likelihoods)\n",
        "posterior.marginal_loglik.block_until_ready()"
      ]
    },
    {
      "cell_type": "code",
      "execution_count": 11,
      "metadata": {
        "colab": {
          "base_uri": "https://localhost:8080/"
        },
        "id": "Q0Y4mZ5h86tJ",
        "outputId": "90729fae-a4be-4728-b3d0-330c82c7afa5"
      },
      "outputs": [
        {
          "output_type": "stream",
          "name": "stdout",
          "text": [
            "3.99 ms ± 24 µs per loop (mean ± std. dev. of 7 runs, 100 loops each)\n"
          ]
        }
      ],
      "source": [
        "%%timeit \n",
        "posterior = parallel_hmm_filter(initial_probs, transition_matrix, log_likelihoods)\n",
        "posterior.marginal_loglik.block_until_ready()"
      ]
    },
    {
      "cell_type": "markdown",
      "metadata": {
        "id": "diZhQ_7J5a1-"
      },
      "source": [
        "# Now compare the smoother "
      ]
    },
    {
      "cell_type": "code",
      "execution_count": 12,
      "metadata": {
        "id": "wDeFUdih6i0r"
      },
      "outputs": [],
      "source": [
        "hmm_smoother = jit(hmm_smoother)\n",
        "posterior = hmm_smoother(initial_probs, transition_matrix, log_likelihoods)"
      ]
    },
    {
      "cell_type": "code",
      "execution_count": 13,
      "metadata": {
        "id": "jM6BjNFE6qAc"
      },
      "outputs": [],
      "source": [
        "parallel_hmm_smoother = jit(parallel_hmm_smoother)\n",
        "posterior2 = parallel_hmm_smoother(initial_probs, transition_matrix, log_likelihoods)"
      ]
    },
    {
      "cell_type": "code",
      "execution_count": 14,
      "metadata": {
        "colab": {
          "base_uri": "https://localhost:8080/"
        },
        "id": "xFEe7UNt6tMD",
        "outputId": "ec31b11e-a866-46c3-c9b4-0efce206a869"
      },
      "outputs": [
        {
          "output_type": "stream",
          "name": "stdout",
          "text": [
            "marginal log likelihoods:\n",
            "sequential 32845.906\n",
            "parallel 32845.938\n"
          ]
        },
        {
          "output_type": "execute_result",
          "data": {
            "text/plain": [
              "DeviceArray(True, dtype=bool)"
            ]
          },
          "metadata": {},
          "execution_count": 14
        }
      ],
      "source": [
        "print(\"marginal log likelihoods:\")\n",
        "print(\"sequential\", posterior.marginal_loglik)\n",
        "print(\"parallel\", posterior2.marginal_loglik)\n",
        "jnp.allclose(posterior.marginal_loglik / num_timesteps, posterior2.marginal_loglik / num_timesteps, atol=1e-3)"
      ]
    },
    {
      "cell_type": "code",
      "execution_count": 15,
      "metadata": {
        "colab": {
          "base_uri": "https://localhost:8080/"
        },
        "id": "uleWC8_o7ByI",
        "outputId": "8a03b9c0-6c22-4b18-8800-9dfd553d95ad"
      },
      "outputs": [
        {
          "output_type": "stream",
          "name": "stdout",
          "text": [
            "max absolute error in smoothed probabilities\n",
            "0.00015495718\n"
          ]
        },
        {
          "output_type": "execute_result",
          "data": {
            "text/plain": [
              "DeviceArray(True, dtype=bool)"
            ]
          },
          "metadata": {},
          "execution_count": 15
        }
      ],
      "source": [
        "print(\"max absolute error in smoothed probabilities\")\n",
        "print(jnp.max(abs(posterior.smoothed_probs - posterior2.smoothed_probs)))\n",
        "jnp.allclose(posterior.smoothed_probs, posterior2.smoothed_probs, atol=1e-1)"
      ]
    },
    {
      "cell_type": "code",
      "execution_count": 16,
      "metadata": {
        "colab": {
          "base_uri": "https://localhost:8080/",
          "height": 307
        },
        "id": "noy11TXG7GML",
        "outputId": "0078a4d9-7612-459c-9fe5-2d960d2e5b8c"
      },
      "outputs": [
        {
          "output_type": "execute_result",
          "data": {
            "text/plain": [
              "Text(0, 0.5, 'rmse of smoothed probs')"
            ]
          },
          "metadata": {},
          "execution_count": 16
        },
        {
          "output_type": "display_data",
          "data": {
            "text/plain": [
              "<Figure size 432x288 with 1 Axes>"
            ],
            "image/png": "iVBORw0KGgoAAAANSUhEUgAAAXkAAAERCAYAAACepNcKAAAABHNCSVQICAgIfAhkiAAAAAlwSFlzAAALEgAACxIB0t1+/AAAADh0RVh0U29mdHdhcmUAbWF0cGxvdGxpYiB2ZXJzaW9uMy4yLjIsIGh0dHA6Ly9tYXRwbG90bGliLm9yZy+WH4yJAAAgAElEQVR4nO3deZwcdZ3/8dc7EIJKFJDoD0QMeMBPUQ7jgSCr7oIHLLiurLi4y7rsoq4H6qqE34rgsSsoonKDoHKJyCkSDGQhCQS5ZsidEHIQyEkmhNzXHJ/fH1UzTIaZ6Zrurunumvfz8ejHdN2f6ur51Le/9a1vKSIwM7NiGlbrAMzMLD9O8mZmBeYkb2ZWYE7yZmYF5iRvZlZgTvJmZgVWd0le0q8lrZI0q0rra5c0LX3dVY11mpk1CtVbO3lJRwMbgesi4uAqrG9jROxWeWRmZo2n7kryEfEgsKb7OElvljReUrOkhyQdVKPwzMwaSt0l+T5cBXw1It4NfAu4bADL7iqpSdKjkj6ZT3hmZvVp51oHUIqk3YAPALdI6hw9Ip32KeAHvSy2LCI+mr5/U0Qsk3QA8ICkmRGxMO+4zczqQd0neZJfG2sj4tCeEyLiduD2/haOiGXp30WSJgGHAU7yZjYk1H11TUSsB56RdBKAEodkWVbSHpI6S/17AUcCc3IL1sysztRdkpd0E/AIcKCkpZJOA04BTpM0HZgNnJhxdf8XaEqXmwicFxFO8mY2ZNRdE0ozM6ueuivJm5lZ9dTVhde99torRo8eXeswzMwaRnNz8+qIGNXX9LpK8qNHj6apqanWYZiZNQxJz/Y33dU1ZmYF5iRvZlZgTvJmZgXmJG9mVmBO8mZmBeYkb2ZWYE7yZmYF5iRvDWdbWzu3NC3BXXKYlVZXN0OZZfHzCfO5YvJCRu66Mx87eO9ah2NW11ySt4azeuM2ANZvbatxJGb1z0nezKzAnOTNzArMSd7MrMCc5M3MCsxJ3syswJzkzcwKzEnezKzAnOTNzArMSd7MrMCc5M3MCsxJ3hqX+yczK8lJ3hqOah2AWQNxkjczKzAneTOzAnOSNzMrMCd5M7MCc5I3MyswJ3kzswJzkjczKzAneTOzAnOSNzMrMCd5M7MCc5K3hhXuvMasJCd5azhy5zVmmTnJm5kVmJO8mVmB5Z7kJe0kaaqku/Pelg0N4ap4s8wGoyR/BjB3ELZjQ4zcs7xZSbkmeUn7AscBV+e5HTMz613eJflfAN8BOvqaQdLpkpokNbW0tOQcjpnZ0JJbkpd0PLAqIpr7my8iroqIMRExZtSoUXmFY2Y2JOVZkj8SOEHSYuD3wEck3ZDj9szMrIfcknxEnBUR+0bEaOBk4IGI+Fxe2zMzs5dzO3kzswLbeTA2EhGTgEmDsS0bOtx3jVlpLslbw3HfNWbZOcmbmRWYk7yZWYE5yZuZFVjJJC/pJEkj0/fflXS7pMPzD83MzCqVpSR/dkRskHQU8DfANcDl+YZlZmbVkCXJt6d/jwOuiohxwC75hWRmZtWSJckvk3Ql8BngHkkjMi5nZmY1liVZ/wNwL/DRiFgL7Al8O9eozMysKkom+YjYDCwGPi7pq8DeEXFf3oGZmVnlsrSu+R5wLfBaYC/gN5K+m3dgZmZWuSx915wCHBIRWwEknQdMA36UZ2BmpfhZr2alZamTXw7s2m14BLAsn3DMSvOzXc2y67MkL+liIIB1wGxJE9LhY4DHByc8MzOrRH/VNU3p32bgjm7jJ+UWjZmZVVWfST4iru18L2kX4G3p4LyIaM07MDMzq1zJC6+SPkTSumYxIOCNkk6NiAfzDc3MzCqVpXXNz4BjI2IegKS3ATcB784zMDMzq1yW1jXDOxM8QEQ8DQzPLyQzM6uWLCX5ZklXAzekw6fw0kVZs0HnZ7uaZZclyX8R+DLwtXT4IeCy3CIyy8jPejUrrd8kL2knYHpEHARcODghmZlZtfRbJx8R7cA8SfsNUjxmZlZFWapr9iC54/VxYFPnyIg4IbeozDJw3zVmpWVJ8mfnHoXZALjvGrPsSib5iJgs6f8A7yXpu+aJiFiZe2RmZlaxLP3J/xtJh2SfAj4NPCrpX/MOzMzMKpeluubbwGER8QKApNcCfwF+nWdgZmZWuSx3vL4AbOg2vCEdZ2ZmdS5LSX4B8JikP5LUyZ8IzJD0TYCIcPt5M7M6lSXJL0xfnf6Y/h1Z/XDMzKyasrSu+f5gBGJmZtWXpU7ezMwaVG5JXtKukh6XNF3SbEn+RWBmNsiy1MmXaxvwkYjYKGk4MEXSnyPi0Ry3aWZm3fSZ5CVdDH133B0RX+trWjo9gI3p4PD05d5GrGr8ZTIrrb/qmiagGdgVOByYn74OBXbJsnJJO0maBqwCJkTEY73Mc7qkJklNLS0tA43fhiD3I2+WXZ8l+Yi4FkDSl4CjIqItHb6C5MEhJaVdFR8qaXfgDkkHR8SsHvNcBVwFMGbMGBfOzMyqKMuF1z2AV3cb3i0dl1lErAUmAh8byHJmZlaZLBdezwOmSpoICDgaOLfUQpJGAa0RsVbSK4BjgPMriNXMzAYoy81Qv5H0Z+B96agzM3Y1vDdwbfoIwWHAHyLi7vJDNTOzgSqZ5CUJ+BvggIj4gaT9JL03Ih7vb7mImAEcVqU4zcysDFnq5C8DjgA+mw5vAC7NLSIzM6uaLHXy74uIwyVNBYiIFyVlakJpZma1laUk35rWqwd0XVDtyDUqMzOriixJ/iLgDuB1kv4bmAL8T65RmZlZVWRpXXOjpGbgr0maUH4yIubmHpmZmVUsawdl84H1nfNL2i8insstKjMzq4osTSi/CpwDPA+0k5TmA3hXvqGZmVmlspTkzwAOjAg/vNvMrMFkufC6BFiXdyBmZlZ9/fUn/8307SJgkqRxJA8CASAiLsw5NjMzq1B/1TUj07/Ppa9deKkfeXcJbGbWAPrrT/77AJJOiohbuk+TdFLegZmZWeWy1MmflXGcmZnVmf7q5D8OfAJ4g6SLuk16NdCWd2BmZla5/urkl5M85/UEkme9dtoAfCPPoMzMrDr6q5OfDkyX9DuSG6Delk6aFxGtgxGcmZlVJsvNUB8ArgMWkyT7N0o6NSIezDMwMzOrXJYkfyFwbETMA5D0NuAm4N15BmZmZpXL0rpmeGeCB4iIp4Hh+YVklk34bg2zkrKU5JskXQ3ckA6fQnJB1qwmpFpHYNY4siT5LwFfBr6WDj9E8txXMzOrc1keGrJN0iXABJLuDNy6xsysQWTpT/5DwLW4dY2ZWcPJUl3zM9y6xsysIbl1jZlZgbl1jZlZgbl1jZlZgWVqXUNy16ufBGVm1mBK1slLOl7SVElrJK2XtEHS+sEIzszMKpOluuYXwKeAmRG+kdzMrJFkaV2zBJjlBG/1JvyoYbOSspTkvwPcI2kysK1zZES4jt5qxJ3XmGWVpST/38BmYFdgZLdXvyS9UdJESXMkzZZ0RmWhmpnZQGUpye8TEQeXse424D8j4klJI4FmSRMiYk4Z6zLrxtU0ZlllKcnfI+nYga44IlZExJPp+w3AXOANA12PWV/kahuzkrIk+S8B4yVtKbcJpaTRwGHAY71MO11Sk6SmlpaWgazWzMxKKJnkI2JkRAyLiFdExKvT4Vdn3YCk3YDbgK9HxMtODhFxVUSMiYgxo0aNGlj0ZmbWryw3Qx0p6VXp+89JulDSfllWLmk4SYK/MSJuryxUMzMbqCzVNZcDmyUdAvwnsBC4vtRCkgRcA8x1c0szs9rIkuTb0huhTgQuiYhLydCEEjgS+CfgI5Kmpa9PVBCrmZkNUJYmlBsknQV8Djha0jAy9CcfEVPwXStmZjWVpST/GZI7XU+LiJXAvsBPc43KzMyqIktXwyvp1s1wRDwHXJdnUGZZuO8as9KylOTN6oxrAc2ycpI3MyuwPpO8pPvTv+cPXjhmZlZN/dXJ7y3pA8AJkn5Pj9/Inf3SmJlZ/eovyX8POJukNU3Pm5kC+EheQZmZWXX0meQj4lbgVklnR8QPBzEmMzOrkixNKH8o6QTg6HTUpIi4O9+wzMysGrJ0UPZj4AxgTvo6Q9L/5B2YmZlVLku3BscBh0ZEB4Cka4GpwP/LMzAzM6tc1nbyu3d7/5o8AjEzs+rLUpL/MTBV0kSSZpRHA2NzjcrMzKoiy4XXmyRNAt6Tjjoz7c/GrKbCXdeYlZSlJE9ErADuyjkWs0zkrmvMMnPfNWZmBeYkb2XZuK2NWcvW1ToMMyshU5KXdJSkz6fvR0naP9+wrN598fpmjr94Cltb22sdipn1I8vNUOcAZwJnpaOGAzfkGZTVv+ZnXwSgw1c/zepalpL83wEnAJsAImI52R7kbWZmNZYlyW+PiCDpeRJJr8o3JLP++ceDWXZZkvwfJF0J7C7p34H/BX6Vb1jWKGqZcN2U0qy0LDdDXSDpGGA9cCDwvYiYkHtkVtecYM0aQ8kkn1bPPBAREyQdCBwoaXhEtOYfnpmZVSJLdc2DwAhJbwDGA/8E/DbPoKz+uV7crDFkSfKKiM3Ap4DLI+Ik4B35hmVWmk80ZqVlSvKSjgBOAcal43bKLyRrBLWsk/f1ALPssiT5r5PcCHVHRMyWdAAwMd+wzMysGrK0rpkMTO42vAj4Wp5BmZlZdWRpXTOG5FF/o7vPHxHvyi8saxSuFjerb1n6k78R+DYwE+jINxwzM6umLEm+JSL8wBDrla+BmtW3LEn+HElXA/cD2zpHRsTtuUVlZmZVkSXJfx44iKSL4c7qmgD6TfKSfg0cD6yKiIMrCdLql+vkzepbliT/nog4sIx1/xa4BLiujGWtzrmaxqwxZGkn/xdJbx/oiiPiQWDNwEMyM7NqyVKSfz8wTdIzJHXyAqJaTSglnQ6cDrDffvtVY5VmZpbqN8lLEvAF4Nm8AoiIq4CrAMaMGeMqXsvMXxaz0vpN8hERki6NiHcOVkBmpfh6gFl2Werkn5T0ntwjMTOzqsuS5N8HPCJpoaQZkmZKmlFqIUk3AY+QPGRkqaTTKg3WzMwGJsuF14+Ws+KI+Gw5y1ljCXfqblbXsvRCmdtFV2tccqfuZg0hS3WNmZk1KCd5K4uracwag5O8mVmBOclbWYZqnXxHR3DR/fNZs2l7rUMxy8RJ3mwAHl30AhdOeJqzbi/ZitisLjjJW8Op5dWA1o5k65u3t9cwCrPsnOStIr78albfnOSt4QzNqwFm5XGSt4o44ZrVNyd5swHwSc0ajZO8VcR18mb1zUneyuISrVljcJI3K4N7dbBG4SRvZlZgTvJWEZdozeqbk7zZAAzRLnsq1tbewSUPzGeL7xQedE7yZmUItysakFubl3LBfU/zy/vn1zqUIcdJ3sxyt7U1KcFv3t5W40iGHid569WLm7bz1ZumsmFra/8z1rJA6wsCDWOodk1dD5zkrVeXT17In6Yv58bHnut9hhr+z9YyXyjdcZ9fylPu5zZx3iqufmhRdYMZIpzkG9jW1nY2bsvn56/LXfXpzqnLeGb1pppse+bSdcx/fkNZy1Z6Yv78b57gR+PmlrVsR0fw7VumM2Pp2sqCaFBO8g3sE798iIPPubc2G3dJtia+fvM0PvaLB2uy7b+9ZArH/Lyybfd1wbq1vYMlazZXtO6+rN60jVual/Kvv30il/XXOyf5BraowhLdH55YwqoNWytah1uZDL5tbR21DqHqfnT3HD74k4ms3rgtx60Mzd+nTvJD1Mp1W/nObTM4/brm8lZQ4v/l7hnL+e3Dz5S37jrm64f5eGj+agDWbi5xob8cQ7wc4iSfo/aO4JDv38etzUtrHcrLtLYnpcGWDf2XnMq9UPaV303l3D/NKW/hAntx03ZmL1/X5/RjLpzM8Rc/NIgRDY6S58auGfLLyEP1BO0kn6Mtre2s29LKOX+cVdbyazdv597ZK6scVUZD9B8iq3JPfidcOoXjLprS5/T5qzYya9n6MqOqf319bioxvZR/v66Jn4x/qvdtlrfKwhjySf7ZFzZx7l2z6ejI76tQ7pq/cH0zX7i+uWRpu5bclHBglqzZUusQaqNEMbrSdvQT5jzPZZMW9r+NirbQuIZ8kv/y757kt39ZzJwVvZeelqzZTPOza8pa97D0W1VuIuxsbbCtrfr9fagrtvrM0svWbqE9xxNvf55ZvYl1W3KoGx4ETYvX1Oxzy6JUZNWK/OEFq1m+dscTqqtrhqjOHNdXrvvgTyby95c/Uta6u26cKfOr21m6ySMPd627xHx9xp5jHlm+dgtHnvcAF9w3L7+N9OPDF0zi7y59uNdp9ZwnHl30Ap++4hGumNx/ibYWSn1ulVbX9HTK1Y9xzIWT+11nRHBL0xK2V7m10pPPvcjMpX1fdxlsQz7Jd5Voc8haneusx8Jyz3+6iOCu6ctf9qthWB/Fnzx3qbMZ3UPzW3LcSv9KNU8drKaj7zz3Xr78uyczzbtyXdIcdt7Kgd2wNHfFeq5/9Fm2trbz4qbtA46xGvIoZW9Ke7zsPFbq8a2/Z+ZKvn3rDC5+oLqdpn3qsr/wt5f0fd1lsDnJV/k29a2t7bSlLVdKrbNlwzaOu+ihl/2s7IqtwuqegZiyYDVfu2kqPxk/b4dtzli6lv3PGsfKdVtZ+uLLb1bJI7Ssx6SW586ODvj5hKdL9u1zzZRnGD12XFcHXQO1YWsb42asYFtbe8lqmJ6JcmtrO5dPWtj1fezLx3/5EGffOYt/uPIRDvvhhLLirNRAf/Vu2d6eubOzvr5H69NjV8/XvKqhkEl+8tMtbCpxu39HR/DsC5u6leSr46Czx3PatU07rDOAXz24qKuk1em2J5cye/l6rn1kca/rGuivjK/eNJWv3TS1a/gPTUv4y8LV/a87XfX6LcnntWLdlnR8MuGemSuJgH/81aMcdf5EHn9mDdc/snjAdfm/efgZ/tC0pGv4jqlLmb7kpdvMb3j0WRa1bOw1tp52HpZ8bbPWPX/x+mZGjx3X5/Q/TlvGlPm9f049dW7y8cVr+OX987tOip3um72S0WPHsSw9cV+ZVp1U2v77wO+O5/TrmjLN2/mpXDZpIeePf4rfP7Gk1/naO2KHk9SMQahi6LN1TY9j3t4RvZ4Yt7a2s2lbG4f+4D7e/r2B3e3duY0XN23nwO/+mScWJ9faOvoIKiL6zSMr1m1h1rLSn9mytVtYl0f7/4xyTfKSPiZpnqQFksbmua2OjuAbN0/jjqlLOfXXjzP29plsbW1n/KyVvd4ufeWDi/irn05i/vNJYsmatD539WN87BcPsmFrKxu3tfHl3z3Jj/88l/aO6FrH5Kdbdljn9rYO/vueuXzh+h3/SXtemO3oCOauWM8DTz3P/meNY+PW5AvWsmEb9899vmu51Ru38XQvfYj8afpy7pq+vGv4O7fO4B9/9VjX8L9d28RF989n07a2rpLTpu1tRERXLB1poa9n/uysvviHKx/h7D/O7vopPHPZOi6btKDk5/b9P83hO7fOAODmJ57jGzdP58S03jsi+O6dszjx0od3aOU0Z8X6Xh8ysXMabGuPEur2tg6Wr93Clu3tPPfCZtZtbmXBqg2M79EM9U/Tl3PhhKd57oXke3HG76fxuWseoy8RLx3bnifcTdvbWLs5qeJoa+/g6zdPA+AvC5KTRmdi2dbW3nUC7bR49SaaFme/qH//U6u63jc/u6bPkuzzaWGiM0F9985ZbN7etkNV3JpN2/nAeffzznPve9nynX0inXjJFN51bu+JdN3m1n5/nby4aTujx47jzqnL+p0vInY4xs+v38pd05dz5m0zOOjs8Vw5eeEO9w18+IJJvOOcezPf9Tt67DguSvuwX7+lldFjx3HmbTPY1tbB7U8uS2NI5t2yvZ1fPbiIlg3b+Nl987h04gLecc69zFm+nlubl9La3rFDddZR50/k+ItLV8sced4DHP3TiV3f7bG3zWDK/NVccO+8AVetlUN5ta6QtBPwNHAMsBR4AvhsRPR5h8yYMWOiqSlbaaW759dv5eIH5nPDo330mAh88K17dd1VV66j3rIXUxZkW8dFnz1sh1J1T8O0YyI992/fXvbNQz//zCG0bNjG/9yTtBPeZadhvOV1u3W1GPrrg17Ha14xnNunJl/q1796BBu2trG5j6f0fOXDb+GSiaUTd2/O//t3cs2UZ3g6PXn2tP9er9qhg61RI0dwwiH7cM2Uvu+OveyUw/mPG59kj1cO58UeJaLj3rU342as4E2vfSXPvtB/3ycHvn4k/370AXzrluld497yut1YsOqlWN+xz6uZvTz53H74yYN53/57cmzaX8t799+TN+35Sm7p4+a2USNHZP7pv9duI7quPXzlw29hmODuGSu6TqYnvXtf9tn9FSUfsnHCIfswauQInluzmQlznu93XoAbTnsfG7e18cUbyrzTuYdfnnwok59u4ZW77NTv/19PP/rkwUyat4oV67Z2fd7l+PCBo5g476VrNye/5419/nLpy2teMTxTa6oDRr2KRS2bdjh2na45dQw7DRPPr9/KmbfN7HMdt3zxCE66YseGHH932Bv49Lv35ci37DWguDtJao6IMX1OzzHJHwGcGxEfTYfPAoiIH/e1TLlJvr+f4mZmjWDxeceVtVypJJ9ndc0bgO6n1KXpuB1IOl1Sk6SmlpaBt6bI8yYmM7PBkleBe+dc1joAEXEVcBUkJfmBLj9smMo+A5qZFV2eJfllwBu7De+bjjMzs0GSZ5J/AnirpP0l7QKcDNyV4/bMzKyH3KprIqJN0leAe4GdgF9HxOy8tmdmZi+Xa518RNwD3JPnNszMrG+FvOPVzMwSTvJmZgXmJG9mVmBO8mZmBZZbtwblkNQCPFvm4nsBlXVO03i8z8U31PYXvM8D9aaIGNXXxLpK8pWQ1NRf/w1F5H0uvqG2v+B9rjZX15iZFZiTvJlZgRUpyV9V6wBqwPtcfENtf8H7XFWFqZM3M7OXK1JJ3szMenCSNzMrsIZP8oP5sPC8SXqjpImS5kiaLemMdPyekiZImp/+3SMdL0kXpfs+Q9Lh3dZ1ajr/fEmn1mqfspC0k6Spku5Oh/eX9Fi6XzenXVUjaUQ6vCCdPrrbOs5Kx8+T9NHa7El2knaXdKukpyTNlXREkY+zpG+k3+lZkm6StGsRj7OkX0taJWlWt3FVO66S3i1pZrrMRVLno+L70fkk+kZ8kXRhvBA4ANgFmA68vdZxVbA/ewOHp+9HkjwI/e3AT4Cx6fixwPnp+08AfwYEvB94LB2/J7Ao/btH+n6PWu9fP/v9TeB3wN3p8B+Ak9P3VwBfSt//B3BF+v5k4Ob0/dvTYz8C2D/9TuxU6/0qsc/XAv+Wvt8F2L2ox5nksZ/PAK/odnz/pYjHGTgaOByY1W1c1Y4r8Hg6r9JlP14yplp/KBV+oEcA93YbPgs4q9ZxVXH//ggcA8wD9k7H7Q3MS99fCXy22/zz0umfBa7sNn6H+erpRfLEsPuBjwB3p1/e1cDOPY8xybMJjkjf75zOp57Hvft89fgCXpMmPfUYX8jjzEvPe94zPW53Ax8t6nEGRvdI8lU5rum0p7qN32G+vl6NXl2T6WHhjSj9iXoY8Bjw+ohYkU5aCbw+fd/X/jfS5/IL4DtARzr8WmBtRLSlw91j79qvdPq6dP5G2l9ISqEtwG/SaqqrJb2Kgh7niFgGXAA8B6wgOW7NFP84d6rWcX1D+r7n+H41epIvJEm7AbcBX4+I9d2nRXIKL0S7V0nHA6siornWsQyynUl+0l8eEYcBm0h+xncp2HHeAziR5OS2D/Aq4GM1DapGanFcGz3JF+5h4ZKGkyT4GyPi9nT085L2TqfvDaxKx/e1/43yuRwJnCBpMfB7kiqbXwK7S+p8aln32Lv2K53+GuAFGmd/Oy0FlkbEY+nwrSRJv6jH+W+AZyKiJSJagdtJjn3Rj3Onah3XZen7nuP71ehJvlAPC0+vlF8DzI2IC7tNugvovMJ+Kkldfef4f06v0r8fWJf+LLwXOFbSHmkp6th0XF2JiLMiYt+IGE1y7B6IiFOAicCn09l67m/n5/DpdP5Ix5+ctsrYH3gryQWquhQRK4Elkg5MR/01MIeCHmeSapr3S3pl+h3v3N9CH+duqnJc02nrJb0//Rz/udu6+lbrixRVuMjxCZJWKAuB/6p1PBXuy1EkP+VmANPS1ydI6iPvB+YD/wvsmc4v4NJ032cCY7qt61+BBenr87Xetwz7/iFeal1zAMk/7wLgFmBEOn7XdHhBOv2Absv/V/o5zCNDi4Nav4BDgab0WN9J0oqisMcZ+D7wFDALuJ6khUzhjjNwE8l1h1aSX2ynVfO4AmPSz3AhcAk9Lt739nK3BmZmBdbo1TVmZtYPJ3kzswJzkjczKzAneTOzAnOSNzMrMCd5K4S0V8f/6Da8j6RbB2nboyX942Bsy2ygnOStKHYn6b0QgIhYHhGf7mf+ahoNOMlbXXKSt6I4D3izpGmSfpqWrmcBSPoXSXemfXkvlvQVSd9MOwd7VNKe6XxvljReUrOkhyQd1HMjkv4q3ca0dPmR6bY/mI77hpL+8X8q6Ym0n/AvpMt+SNKDksal/aFfIcn/g5arnUvPYtYQxgIHR8Sh0NWLZ3cHk/TquSvJXYRnRsRhkn5Ocnv4L0gepvzFiJgv6X3AZST96XT3LeDLEfFw2pHc1nTb34qI49Ntn05yi/p7JI0AHpZ0X7r8e0n6RX8WGA98iqTvGrNcOMnbUDExIjYAGyStA/6Ujp8JvCtN2B8Abun2sJ0RvaznYeBCSTcCt0fE0l4eznNsus7O6qLXkPSzsh14PCIWAUi6iaQrCyd5y42TvA0V27q97+g23EHyfzCMpH/zQ/tbSUScJ2kcSZ9CD6v3R9AJ+GpE7NBZmKQP8fJuZt2viOXK9YFWFBtIHplYlkj67X9G0knQ9fzNQ3rOJ+nNETEzIs4n6QX1oF62fS/wpbTbaCS9LX0oCMB7015ThwGfAaaUG7NZFk7yVggR8QJJyXqWpJ+WuZpTgNMkTQdmkzzooqevp9uYQdLT4J9JepJslzRd0jeAq0m60n0yvfh7JS/9an6CpPfAuSSPALyjzFjNMnEvlGaDJK2u6bpAazYYXJI3Myswl+TNzFeAIF4AAAAjSURBVArMJXkzswJzkjczKzAneTOzAnOSNzMrMCd5M7MC+/+xTgRnH7RTOwAAAABJRU5ErkJggg==\n"
          },
          "metadata": {
            "needs_background": "light"
          }
        }
      ],
      "source": [
        "rmse = lambda x, y: jnp.sqrt(jnp.mean((x - y)**2, axis=1))\n",
        "plt.plot(rmse(posterior.smoothed_probs, posterior2.smoothed_probs))\n",
        "plt.xlabel(\"time step\")\n",
        "plt.ylabel(\"rmse of smoothed probs\")"
      ]
    },
    {
      "cell_type": "code",
      "execution_count": 17,
      "metadata": {
        "colab": {
          "base_uri": "https://localhost:8080/"
        },
        "id": "TVwGRfYP9CbK",
        "outputId": "d331ee30-1800-454c-dec0-651d1ed3ebcd"
      },
      "outputs": [
        {
          "output_type": "stream",
          "name": "stdout",
          "text": [
            "355 ms ± 5.66 ms per loop (mean ± std. dev. of 7 runs, 1 loop each)\n"
          ]
        }
      ],
      "source": [
        "%%timeit \n",
        "posterior = hmm_smoother(initial_probs, transition_matrix, log_likelihoods)\n",
        "posterior.marginal_loglik.block_until_ready()"
      ]
    },
    {
      "cell_type": "code",
      "execution_count": 18,
      "metadata": {
        "colab": {
          "base_uri": "https://localhost:8080/"
        },
        "id": "4_RK4v2d9CbK",
        "outputId": "cd1df5f7-4fea-4d9c-bbc6-fbcbca621e30"
      },
      "outputs": [
        {
          "output_type": "stream",
          "name": "stdout",
          "text": [
            "14.7 ms ± 23.6 µs per loop (mean ± std. dev. of 7 runs, 100 loops each)\n"
          ]
        }
      ],
      "source": [
        "%%timeit \n",
        "posterior = parallel_hmm_smoother(initial_probs, transition_matrix, log_likelihoods)\n",
        "posterior.marginal_loglik.block_until_ready()"
      ]
    },
    {
      "cell_type": "markdown",
      "metadata": {
        "id": "aPOU54K1-0v5"
      },
      "source": [
        "# Make a figure"
      ]
    },
    {
      "cell_type": "code",
      "execution_count": 19,
      "metadata": {
        "colab": {
          "base_uri": "https://localhost:8080/"
        },
        "id": "rffSrrqw-2kw",
        "outputId": "dcae52ea-1890-45de-8e5d-e4ac9500a826"
      },
      "outputs": [
        {
          "output_type": "stream",
          "name": "stdout",
          "text": [
            "T 100\n",
            "serial\n",
            "parallel\n",
            "T 1000\n",
            "serial\n",
            "parallel\n",
            "T 10000\n",
            "serial\n",
            "parallel\n",
            "T 100000\n",
            "serial\n",
            "parallel\n",
            "T 1000000\n",
            "serial\n",
            "parallel\n"
          ]
        }
      ],
      "source": [
        "import time\n",
        "\n",
        "K = 20\n",
        "Ts = [100, 1000, 10000, 100000, 1000000]\n",
        "n_repeats = 3\n",
        "compiled = False\n",
        "serial_durations = []\n",
        "parallel_durations = []\n",
        "f_s = hmm_filter\n",
        "f_p = parallel_hmm_filter\n",
        "for T in Ts:\n",
        "    print(\"T\", T)\n",
        "    initial_probs, transition_matrix, log_likelihoods = \\\n",
        "        random_hmm_args(jr.PRNGKey(0), T, K)\n",
        "\n",
        "    print(\"serial\")\n",
        "    if not compiled:\n",
        "        posterior = f_s(initial_probs, transition_matrix, log_likelihoods)    \n",
        "        posterior.marginal_loglik.block_until_ready()\n",
        "    \n",
        "    start = time.time()\n",
        "    for _ in range(n_repeats):\n",
        "        posterior = f_s(initial_probs, transition_matrix, log_likelihoods)    \n",
        "        posterior.marginal_loglik.block_until_ready()\n",
        "    end = time.time()\n",
        "    serial_durations.append((end - start) / n_repeats)\n",
        "\n",
        "    print(\"parallel\")\n",
        "    if not compiled:\n",
        "        posterior = f_p(initial_probs, transition_matrix, log_likelihoods)    \n",
        "        posterior.marginal_loglik.block_until_ready()\n",
        "    \n",
        "    start = time.time()\n",
        "    for _ in range(n_repeats):\n",
        "        posterior = f_p(initial_probs, transition_matrix, log_likelihoods)    \n",
        "        posterior.marginal_loglik.block_until_ready()\n",
        "    end = time.time()\n",
        "    parallel_durations.append((end - start) / n_repeats)"
      ]
    },
    {
      "cell_type": "code",
      "execution_count": 20,
      "metadata": {
        "colab": {
          "base_uri": "https://localhost:8080/",
          "height": 190
        },
        "id": "B4VF8udE_owq",
        "outputId": "1604ccb1-5cd3-4862-d7e9-9243732c0590"
      },
      "outputs": [
        {
          "output_type": "display_data",
          "data": {
            "text/plain": [
              "<Figure size 180x180 with 1 Axes>"
            ],
            "image/png": "iVBORw0KGgoAAAANSUhEUgAAAK4AAACtCAYAAAApmERAAAAABHNCSVQICAgIfAhkiAAAAAlwSFlzAAALEgAACxIB0t1+/AAAADh0RVh0U29mdHdhcmUAbWF0cGxvdGxpYiB2ZXJzaW9uMy4yLjIsIGh0dHA6Ly9tYXRwbG90bGliLm9yZy+WH4yJAAAgAElEQVR4nO2dd3hVVfaw3wUEQgcBkSZBQ2+DNBFQUBEYQRlAEBEpCh9iAQsKAwrj54wM6MyIo6ICgogCIkUQwUakKr2EOtID0iEmpCfr98c5wSTkJueWc0s47/OcJ7n7nrPXvsnKztp7ryKqioNDqFEo0ANwcPAER3EdQhJHcR1CEkdxHUISR3EdQhJHcR1CkiKBHoAdVKxYUSMiIrK1XblyhZIlS9oq15HhnYytW7eeV9VKljpQ1QJ3NW/eXHOyevXqa9p8jSPDOxnAFrX4O87TVBCRNiLyrojsEpFzInJcRFaIyFMiUtbjPzebEJHuIvJhbGxsoIfiYDMuFVdEvgGeAFYBXYAqQANgPBAOLBWRB/wxSKuo6jJVHVa2bND9TTmYLNl+kraTfmTQyiu0nfQjS7af9KifvGzcAap6PkdbPLDNvN4SkYoeSXW4Llmy/SRjF+0mMTUdgJOXExm7aDcAPZpVc6svl4qbqbQiUhJIVNUMEakD1AO+UdXUXBQ7aBERjhw5QlJSkm0yypYty759+2zr304Z4eHhVK9enbCwMJ/3ncmUVQeuKm0mianpTFl1wHeKm4U1QHsRKQ98C2wG+gL93ZIUYEqWLEnp0qWJiIhARGyRERcXR+nSpW3p204ZqsqFCxeIiYmhVq1aPu07K6cuJ7rVnhdW9nFFVROAnsB7qvoQ0NBtSX4gr8VZ4cKFqVChgm1KG8qICBUqVLD1v1FyWjphhXNXt6rlirvdnyXFFZE2GDPs12ZbYbcl+YH8FmeO0rrGzp9NRobywoKdpKRnEFY4u5ziYYUZ3bmu231aUdyRwFhgsaruEZFbgNVuS3K4bpm0cj/Ld/3G2K71mNK7KdXMGbZaueK80bOx2/YtWLBxVXUNhp2b+fow8Kzbkhw8Ztq0aZQoUYLHHnvM5T0TJ06kVKlSvPjii34cWf58vP4IH645zMA2NRl25y2ICD2aVSMqKooOHTp43K9LxRWRj4Cpqro7l/dKYizQklV1rsfSg5gl208yZdUBTl1OpGq54ozuXNejmcFb0tLSGD58uN/l+oKV0b/x2vK93NegMq92b+hTcySvGfdd4BURaQxEA+cwDh5qA2WAmYDtSmuaJuOAsqra22554Nv9xkyuXLlCnz59iImJIT09nVdeeYXIyEief/554uPjqVixIrNmzaJKlSp06NCBP/3pT6xbt45+/foRFxd3dTadNWsWn3zyCSkpKURGRjJnzhxKlCjhs8/uK7YcvcjIeTtoVqMcU/s1o3Ah39rQee3j7gD6iEgpoAXGyVkisE9VD3gjVERmAt2As6raKEt7F+BtjMXfdFWdZJomj4vIQm9kZuVvy/aw99TvLt/ffvwyKekZ2doSU9N5aeEuPt90PNdnGlQtw/MdbnbZ58qVK6latSpff22sb2NjY+natStLly6lUqVKzJ8/n3HjxjFz5kwAUlJS2LJlC2CYAZl0796dZ555BoDx48czY8aMq6+DhV/PxvPEJ1uoWq440we2JDzM92t5KzZuPBDlY7mzgP8Cn2Q2iEhhjFm+ExADbBaRr1R1r49l50tOpc2v3QqNGzfmhRde4OWXX6Zbt26UL1+e6OhoOnXqBEB6ejpVqlS5en/fvn1z7Wffvn0MGDCAy5cvEx8fT+fOnT0ekx2cjUti0MebKFJImD24FTeULGqLnIC4NarqGhGJyNHcCvjVnGERkXnAg4AlxRWRYcAwgMqVKxMVFZXt/TJlyhAXFweQ58wIcN87v/Db78nXtFcpU4zpjzTK5QmD9PT0qzKuebZKFX766Se+/fZbxo4dy5133km9evX44Ycfst0XFxdHenr61e8BkpOTCQsLIy4ujuHDh/P555/TuHFj5s6dy9q1a4mLi8t2j6ckJSURFRVFfHz8NT8/S8+nKW9sSuLslQzGtgrn8O5NHHZxr6cyMgkmf9xqwIksr2OA1iJSAfg70ExExqrqG7k9rKofAh8CtGjRQnOuWLdv3275xOnlrvWz2bhg7De+3LV+nn3kdap16tQpKleuzNChQ6lSpQrvvfceFy9eJDo6mjZt2pCamsrBgwdp2LAhhQsXvnrSB1CsWDGKFStG6dKliY+PJzIykvDwcL788kuqVatG6dKls93jKeHh4TRr1syjFX9qegZPzN5CTHwi0x9rScd6N+Z5v227CrkhIoWAUqrq2kD0Map6AbC0rBaR7kD3yMhIr2RmLsB8uauwe/duRo8eTaFChQgLC+P999+nSJEiPPvss8TGxpKWlsaoUaNo2DDvQ8nx48fTunVrKlWqROvWrb2aYX2FqjJ+cTQ/HTzHGz0b56u0PhOa1wV8hrGLUBLj33YMMNqqw28e/UYA0VletwFWZXk9FhjrZp/dgQ8jIyOvcVLetm3btd7MPub3338PaRl79+5VVfcdyf/z3UGt+fJyfWvVfsvP2OpIbtJAjRm2B/ANUAsY4Ks/nCxsBmqLSC0RKQo8DHzlTgfq+OP6nQWbT/Dv7w/S67bqPNepjt/kWlHcMBEJw1Dcr1Q1FfAqb5OIfA5sBOqKSIyIPK6qacDTGI7r+4AFqrrHzX6dCAg/EnXgLGMX76Z97YpM6tXYr74gVmzcD4CjwE5gjYjUBLyycVW1n4v2FcAKb/p28A/RJ2MZMXcbdSuX5v1Hm7v0/LKLfKWp6lRVraaqfzZNkWNARz+MzW0cU8E/nLiYwKCPN1O+RFFmDW5JqWL+35zKV3FFZKSIlBGDGSKyDbjbD2NzCEIuJ6Qw8ONNpKSlM3tIS24sEx6QcViZ34eYi7P7gPIYC7NJto7KQxwb116SUtONvdqLiUwf2JLIG+2N9sgLS47k5tc/A3PMBVNQemRfr6bCrFmzePrppwHDr+HNN9/M834r9+QkPUN5bv4Othy7xL/7/olWtW7weLy+wIribhWRbzEUd5WIlAY8P7S3EZ/OuLsWwL8bwcRyxtddC7zv0wvS0tICJltV+f/L9/JN9GnG31+f+5tUyf8hm7GiuI8DY4CWasSeFQUG2zoqD/HZjLtrASx7FmJPAGp8Xfas18p79OhR6tWrR//+/alfvz69e/cmISGB1157jZYtW9KoUSOGDRuWeZhChw4dGDVqFC1atODtt99m2bJldOzYkWbNmnHvvfdy5syZPOUdOnSILl260Lx5c9q3b8/+/fs9GveMdUeYteEoQ9rW4on2t3jUh6+x4h2WISJHgDoiEhhL3Nd8MwZOX+Mf/wcxmyE9h5NNaiIsfRq2zs79mZsaQ7tx+Yo+cOAAM2bMoG3btgwZMoT33nuPp59+mldffRWAAQMGsHz5crp37w5kd2+8dOkSP/74I2XKlGH69OlMnjyZt956y6WsYcOGMW3aNGrXrs0vv/zCiBEj+PHHH/MdY1aW7TzF61/v4/7GVRh/f323nrWTfBVXRJ7AiDurDuwAbsc4PCi4Ows5lTa/djeoUaMGbdu2BeDRRx9l6tSp1KpVi8mTJ5OQkMDFixdp2LDhVcXN6t4YExPDyJEjOXfuHCkpKXmGksfHx7NhwwYeeuihq23Jye6N/5fDF3hhwU5aRpTnrT5NKeRjZ3BvsLIBNxJoCfysqh1FpB7wD3uH5RmWnWy65rMp8u9GppmQg7I1YPDX17ZnYsHhJefpkogwYsQItmzZQo0aNZg4cWK2MPGsGQ2feeYZnnzySfr27UtUVFQ2B/OcZGRkUK5cOXbs2JHvmHLjf2fiGPrJFmrcUJyPHmthizO4N1ixcZNUNQlARIqp6n7A/XhiP+AzG/eeVyEsR6x/WHGj3UuOHz/Oxo0bAfjss89o164dABUrViQ+Pp6FC10HesTGxl51Np8924XJYlKmTBlq1arFF198ARgLrJ07d+b5TEJK2tW8Xl3+sxZVZdbgVpQrYY8zuDdYUdwYESkHLAG+E5GlwDF7hxVgmvSB7lONGRYxvnafarR7Sd26dXn33XepX78+ly5d4sknn2To0KE0atSIzp0707JlS5fPTpw4kYEDB9K8eXMqVsw/bdvcuXOZMWMGTZs2pWHDhixdutTlvZcSUrickMpJM6tMuiop6crWY5fc/5B+QDJXsJZuFrkLKAusVNUU20blJS1atNDMBU0m27dvp1mzZrbKzS890tGjR+nWrRvR0dG2yfCU/b/9zokjvzL0q9+ytVcrV5z1Y3y/nMnNkVxEtqpqCyvPWzpkFpHbgHYYXmHrg1lpHTzDVTydJ3m9/IEVX4VXgdlABaAi8LGIjLd7YJ4Q7Ee+ERERXs22dpGcmo64OAz1JK+XP7Bi4/bHOHyYoKoTMLbD7HAk95r8FmfumEXXC1eS0zh0Lp7cXKw9zevlD6wo7imMRCCZFAM8SyMdQNLT07lw4YKjvFm4nJDC4fNXKCRCxbAUSpUo7pO8Xv7Aio0bC+wRke8w/iw7AZtEZCqAqoZEHrErV64QFxfHuXPnbJORlJREeLi9h4u+khGXlEpsYhrFihSiQqmiJBUvTouGkaz/U32vI3D9gRXFXWxemUTZMxR7UVVbkxaDsVK2e+fCWxmp6Rm8siSaeZtP8EDTqkzu3TjoDhesYMVXIe+dbpsxE+y9B6QAUVpAk+z5g7ikVEbM3cba/53n6Y6RPN+pTlAd47pDQCpLishMETkrItE52ruIyAER+VVExpjNPYGFqjoUCKoqP6HEqcuJPDRtIxsPXWByrya82LluyCotBK4k6iyMElRXyZI7rCtGWap+ItIAw7kn03Ege+ULB0tEn4ylx7vrOXkpkVmDW9GnZY1AD8lr3Do586lgI3fYcjWzNZrp+ieqamfz9Vjz1hjgkqouF5F5qvqwi/6y5g5rPm/evGzvx8fHU6pUKTs+SlDL2HE2jfd3JlMqTHiueTjVS+c/VwXqc3Ts2NHyyVleWWGWYSTkyPWymnEkj/4jyJ7JpjdGatHM1wMwMjqWBD4G3gf6W+nbKYlqMHvDEa01Zrl2m7pWz8Qm2iLDU7zNZJPX4iwzKKkncBPwqfm6H5C3670PUdUrWIy48FXusFAnPUP5x4p9zFh3hHvr38jUfs0oUTSY8ht6T16JnX8CEJG3NPv0vUxEtrh4zBtOAlmNr+qE4EFHoElMSWfU/O2s2nOGQXdE8Eq3Bj7PBh4MWFmclTTT2QMgIrUw/n37Gid3mJeci0vm4Y9+5tu9Z3i1WwMmPtCwQCotWDuAGAVEichhjLD0mpiLIE8xc4d1ACqKSAwwQVVniEhm7rDCwEz1IHcY16mp8OvZOAZ9vJnz8cl88Ghz7mt4U6CHZCt5Kq6ZD7csRsGSembzflX1KvhKbcodpqrLgGUtWrQY6mkfociGQ+cZPmcrRYsUZv6wNjStUS7QQ7KdPE0FVc0AXlLVZFXdaV7eRwzaRLC7NdrBl1tjGDhzE5XLhLN4xB3XhdKCNRv3exF5UURqiMgNmZftI/OA68nGVVX+/d1BXvhiJy0jbmDhk3dQ44bgKxtlF1Zs3Mz46KeytCkQHJkhsnC92LgpaRmM+XIXi7afpHfz6vzjL40pWiRQh6CBwYqTjb0uVT6kINu4mZUuT15OpOj3q0hJy+DF++rwVMfI67K4ttWYs0YY/gNXHUFV9RPXTzj4kpyVLlPSjCrk1cuXuC6VFqzFnE0A3jGvjsBkgtRLq6AuzqasOpCtdBVAaroyZZVXBT5DGiuGUW/gHuC0qg4GmmJskQUdBXVx5irSNlgjcPPEzIJ5V1QPr7JgWjEVEtVIfJcmImWAs2Q/mnWwkY2HLrh8L1gjcF2SmQUzNdGIKc7MggluJ1uxMuNuMTPZfARsBbZhJL0LOgqaqRB14CyDPt7EjaWLEZ5j1yCYI3Bd8sNrRtbLrKQmGu1uYqV4yQhVvayq0zACJQeaJkPQUZBMhZXRpxn6yRYibyzFipHtmdSrSchE4LokNsa99jywkmZ0DrAGWKtGwjsHm1m64yTPL9hJ0+pl+XhwK8oWD6NHs2r0aFYtJCJwc+XYBtfvla3udndWTIWZQBXgHRE5LCJfishItyU5WGLepuOMmr+DVhE3MOfx1pQtHhboIXnP/q9hzl+g5I1QJEdovYdZMK2YCqsxqpe/gmHntgCedFuSQ77MXHeEMYt206FOJT4e3JKSAagf5nO2zoL5j0LlhjBiIzzwDpStgXqZBdOKqfADhv/tRmAtRjqms25L8gOhfOT77upfmbLqAF0a3sTUfs1C/whXFda8Catfh8h7oc8nULSkoaRN+vCTlyaPlZ/OLoycBo2AJkAjEQnKfZhQXJypKpNX7mfKqgP8pVk1/vtIAVDajHRYMdpQ2iYPQ795htL6ECu+Cs8BmGWiBmEELt6EkUPMwQtUlb8t28usDUfp1+pm/t6jUUjnOgAgLRkWDYW9S+GOZ+Hev0Eh3/8hWjEVnsHIjdscoxj1TAyTwcEL0jOUcYt3M2/zCYa0rcUr3eqHvt9BUizM6w9H18J9r8Mdz9gmyor1XxT4F7BVVQNXJa4AkZqewYtf7GTpjlM8c7eRCinklTbuDMztBWf3wV8+hKZ983/GC/Kcw83sMkNV9ZdAKa2I3GIWv3Zd1SOESE5L56m521i64xQvdanLC/fVDX2lvXAIZnSCC4eh33zblRbyD91JBw6IyM2edO5mjjBXYzisqo97Ij/YSExJZ9gnW/l27xkmdm/AiA6ht/txDae2w4z7ICUeBi6D2vf6RawVU6E8Rn7cTcCVzEZVteLaOAsjG81V390sOcI6YaRX2iwiX2FE9r6R4/khwbr15i7xyWk8Pmszm45eZHKvJgUifxeHVht7tMVvgAGLoGJtv4nON3eYWWnnGjIThuQrwGKOMFXNqbQ5+1moqr3zeD9oc4ddSVXe2pLE0d8zGNa4GLdX9fxgIVjyk914Zg319r9NQolq7GoygZRiFbyW4ZPcYVkvoDLQzbxutJrfSd3IEZbH8xWAacAhYKwVmcGUO+xcXJJ2+c8arf3XFboq+jdbZPiafGVsfF91QhnVmV1VEy75TAY+yh0GgIj0AaZgZCIXDJ+F0arql8WSql4Ahlu5N9hOzk7HJtF/+s+cvJzIRwNbcFedSoEekneoGi6I6/4F9bpBrxkQFpi65Fb+Z40jyzGviFQCvgc8VdzrIkfYiYsJ9J/+Cxfik5k9uBWtb3HvX2nQkZ4Gy0fC9k+h+SC4/19QKHAp+K0caRTS7AukCxafc4XXOcJcoUFy5Hv4XDx9PtjI5YQU5g69PfSVNiUB5vc3lPauMdDtPwFVWrA2464UkVXA5+brvlhMk2RXjrA85AXcVNh/+ncenb4JVWXesDY0qFomYGPxCQkX4bO+ELPZmGVbBsfOpEvFNSulJ6vqaBHpiXHsC/Chqi529VxW1KYcYXnIC0hehaw5D2TVWkoXK8yiEe2IvNHe1b/txMbAnJ5w6Qj0mQ0NHgz0iK6S14y7EbhNROao6gBgkZ/G5DGBmHFz5jxQheQ0JfpkbGgr7tn98GlPSI6DRxdBrfaBHlE28lLcoiLyCHCHOeNmQ1WDTpEDMePmlvMgOS2DKasOhF5M2K4F8MNr3BV7AqIEipWGwSvgpsaBHtk15KW4wzHq+JYDuud4TwnCGTgQM26ByXmQM3QchfQUw2kmlBRXVdcB60Rki6rO8OOYPCYQM26Z4kWITbzW/yjkch7kFjqelmS0exBaYzdWYs5CQmkDwbELV7iSnEZO3++QzHkQe8JFu/uh4/4gxGNEsuPPhCAZGcrLX+6ieFgRXu3eIHRzHqjC939z/b4HoeP+ID9/XBGRkHFj8ucBxNxNx/n58EXG3V+fQXfUYv2Yu5nVpSTrx9wdOkqbkQ7LRhpHuBF3GqHiWfEwdNwf5OePq9iw3xrqxFxKYNKKfbSLrEjfUHVPTEuGhYNh22xo/yIM/MoIFfdB6Lg/sHJytk1EWqrqZttH4yX+2FVQVcYu2o0Cb/RsHJrRC8lxRmzYkZ+g8z+gjZls3keh4/7Aio3bGtgoIodEZJeI7BaRXXYPzBP8YSos2HKCtf87z9iu9UKz5sKVCzD7ATi6DnpM+0NpQwwrM25n20cRIpyOTeL15ftoXesG+reuGejhuE9sjJEK6fJxeHgu1O0a6BF5jJXtsGMYboh3m98nWHmuoKGq/HXxblIzMvhnryahl//g3EGY0RniTsOAxSGttGA9lf7LwFizKYw/ClJfNyzefpIf959ldOd6RFS0oyKsjZzcCjM7Gydhg76GmncEekReY2Xm/AtGzYcrAKp6Ciht56A8xa593LNxSfxt2V5uu7kcg+6I8GnftnM4yrBpi5WCISuhSpNAj8gnWFHcFHNbTAFEJGinGzsWZ6rKK0uiSUxNZ3LvpqFV1HnvUpj7EJS7GYZ8CxVuDfSIfIYVxV0gIh8A5URkKEbYzkf2Dit4WL7rN1btOcPzneqElpvi1lnwxSCo2szw8CpTJdAj8ilWkt69KSKdgN+BOsCrqvqd7SMLAi7EJzPhqz00rV6WJ9qFSJ1CVVj/H/h+IkR2MhzAfZwpMRiwGuC/GyiOYS7stm84wcWEr/YQl5TK5N63U6RwCGykqMK342Hjf6HxQ9DjfShcADKa54KVXYUngE1AT4ycCD+LyBC7B5ZFfg8R+UhE5ovIff6SuzL6NMt3/cazd9em7k1BuRbNTnoaLH3KUNpWw4zEcwVUacHajDsaaGbmN0BEKgAbMNKN5omIzMRIInJWzUw2ZnsX4G2MYMnpqjrJVR+qugRYIiLlgTeBby2M2SsuJ6Qwfkk0DaqUYXiHEFjQpCbCwiFwYAV0+Cvc9RKE4lG0G1hR3AtAXJbXcWabFWbhu9xh483nbOe1ZXu5nJDC7CEtCQt2EyEpFj5/BI6thz+/Ca0KXP3tXLGiuL8Cv4jIUgwb90Fgl4g8D6Cq/3L1oKquMXOHZaUV8KuqHgYQkXnAg2rkDuuWsw8xvFgmAd+o6jYL4/WKH/efYdH2kzx7dyQNqwZ5Sv74s0ZA49l90Gs6NHaZWq3AYUVxD5lXJkvNr54aftWArO72MRiOPK54BrgXKCsikWoUCryGHEnviIqKyvZ+fHz8NW05uZKqjFuXSLVSQuMip4iK+i2fj5IdKzK8JVNGeOIZmuyaQLHkC+xpOI6LFyqCj2T783N4jNUkY55eeJn0zk1Z3YEPIyMjr0moZiVZ3Etf7NRaY5brjuO+S+Tma1avXq16eo/qm3VV37hZ9fgv9siwGduT3tlAUOYOW3PwHPO3nGD4XbfStEa5QA/nWnILHR+yCio3CPTIAkIgVh5BlzssPjmNsYt2c0ulkoy613/JiS2TGToeeyJ76PiZ6HweLLjYqrhm7rCNQF0RiRGRx9WoJZGZO2wfsEB9mDvMEyebSd/s41RsIlN6NyE8LLDJ3HLl+wmuQ8evU6wcQNQRkR8y6ziISBMRGW+lc1Xtp6pVVDVMVaurGequqitUtY6q3qqqf/fuI2ST5/aMu+HQeT79+ThD2taiec0bfDUU35CSAD9Ngd9P5f5+kIaO+wMrM+5HGL64qQCqugvj33vQ4e6Mm5CSxpgvd1OzQglevC+I8iBkpMO2T+Cd24zqjEVcJBcJ0tBxf2BFcUuo6qYcbUFZ78zdGXfKqgMcv5jAP3s1oXjRIDARVOF/38G0dvDVM4ZiDl4JD0wNqdBxf2BlV+G8iNzKH/64vQH3Njj9hDtRvluOXmTWhqM81qYmtwdD4uVTO+C7V+DIGihfCx4y03qKAG2Me354DY2NQcpWN5Q2SEPH/YEVxX0K+BCoJyIngSPAo7aOykM0t9xhV7eRYmC78QtPqt+LlxbuomrZ4rzcpV7gBgxG4OKPr8Ou+UbZpa6ToflgKFI0+30hFDruD6z44x4G7jUjHwqpalx+zwQNOTMQxp6AZc+yasdJDp+vw6ePt6ZksUBsZQOJl2Dtv+CXD4xZtd3z0G4UhAf5MXOQYKXqTjngMYwTsCKZCTBU9VlbR+YB15gKuWUgTE2k+aH/0q/VYtrVruj3MZKWDJunw5opkHgZmvaDu8dd1wstT7Ay3awAfsZwIM+wdzjecY2p4GK7qJqc59XqO+BSWSjvp/wIqhD9pfHHdPkY3Ho3dHotKHPPhgJWFDdcVZ+3fSR2ULa6i/SZhSi+wixJX7YG1GwLEe0goq2xMPK1L+vR9UZkwqltULmRkZo+8h7fyrjOsKK4c8wgyeVAcmajql60bVQeco2pcM+rV23cTFKkGEV7vGPMdMfWw9G18Ov3sMssoVq6qqHAEe2gZjsjMtZTRT53AL6bAAe/gTLVjFCaJn0DXmqpIGBFcVMwKkuOw9wSM7/eYtegPOUaU6FJHzYfvUT1bVOorOc5RQWONXmBtpll6Ss3MByvVeH8QUOJj643tqR2f2HcU6pylhm5HVSsc60i59y5aDsSzuwxDhGKloR7JsDtT167F+vgMVYU9wUgUlXP2z0YX7Nk+0nGbq5JYurbV9uKby/MG7VOZs9hKwKV6hpXyycMRb7wq5EY7th6Q5n3mCUvSlYyMsFEtDcU+vRuo+Ji1p2LFS8CYsR+3fUSlAzAIrCAYzUCIsHugdhBbhVxElPT86+II2KUsK9YG1oMNhT54uE/lPjoOiPZBoAUAs1lzVr6JvjzZB9+GoesWFHcK8AOEVlNdhs36LbDcuKzijgihq1b4Va47TFDkS8fM5R46Yjcn4k77eZoHdzBiuIuMa+gJ+firGq54pzMRUm9rogjAuUjjCvqjdx3Lpx9WVuxkmZ0dm6XPwbnLjmdbEZ3rkvxHP61Pq+Ic8+rjgNMAMirlu8CVe0jIrv5YzfhKqoa9Gn/Mu3YzDq71coVZ3Tnur4tLpLp6OI4wPiVvEyFkebXa0LGQ4kezarRo1k1oux0TnEcYPyOS1NBVTNdF0eo6rGsF+BiReLg4B/EiArO4waRbap6W462XcFsKojIOeBYjuaKgN170Y4M72TUVNVKVh7Oy8Z9EmNmvSVHlZ3SwOLDH2YAAAR1SURBVHp3R+lPcvvwZk3iFnbKdWT4T0ZeNu5nwDcY+bzGZGmPC0Y/BYfri7yqp8cCsUA//w3HwcEaQZ6K0Kd86MgoODLyXZw5OAQj19OM61CAcBTXISRxFNchJHEU1yEkuS4V1x+VfESkvohME5GF5mGOLYhISRHZIiK2+JSISAcRWWt+lg42ySgkIn8XkXdEZKCVZwqM4orITBE5m5lVMkt7FxE5ICK/isgYMCr5qOpQYDjQ1yYZ+1R1ONAHaGuHDJOXgQVW+/dAhgLxQDhG2QM7ZDyIkeA71bIMq6nLg/0C7gRuI3va/sIY9StuAYoCO4EGWd5/C7jNLhkYxbu/AR6xQwZG5aKHgUFAN5tkFDLfrwzMtUnGGOD/mfcstNJ/gZlxVXUNkPMo+mqFH1VNAeYBD4rBP3Gzko87Msz7v1LVrkB/m2R0AG4HHgGGioil36c7MlSvBtRdAorZ9DlizP4B0rFAgBJn+Q1XFX4sVfLxRoZpD/bE+GWv8KJ/lzJU9WkAERkEnM+iZD6TISI9gc5AOYyadd7g6vfxNvCOiLQH1ljpqKArbq6o6lRgqs0yooAoO2VkkTXLxr4XAYvs6t+UkQA87s4zBcZUcIE/Kvw4MgIgo6Arrm0VfhwZAZYR6N0AX13A5xiZ0jO3VB432/8MHMRYzY5zZBQMGY53mENIUtBNBYcCiqO4DiGJo7gOIYmjuA4hiaO4DiGJo7gOIYmjuCGAiBwVEZ+mNReRCBF5JMvrQSLirS+C33AU9/olAsOrLCRxFNdLzAiEr0Vkp4hEi0hfs725iPwkIltFZJWIVMnSvtO8puR0tLYg71ER2SQiO0TkAxEpbLbHm1EEO0XkZxGpbLbfar7eLSKvi0i82dUkoL3Zz3NmW1URWSki/xOR4K4DEOij2lC/gF7AR1lelwXCgA1AJbOtLzDT/H4XcKf5/RSyOFrnIeMoRpK4+sAyIMxsfw94zPxege7m95OB8eb3y4F+5vfDgXjz+w7A8iwyBgGHzfGHYyQNrBHon6+ry5lxvWc30ElE/iki7dVIXVUXaAR8JyI7gPFAdTHKy5ZTw8kaYI6bsu4BmgObzX7v4Y+yXSkYSgqwFcMUAKP0uln7is/y6f8HVY1V1SRgL+Cnspvuc1364/oSVT0oIrdhOI+8LiI/AIuBParaJuu9puJ6gwCzVXVsLu+lqjl1YkQRePK7Tc7yvad9+AVnxvUSEakKJKjqpxj/+m8DDgCVRKSNeU+YiDRU1cvAZRFpZz5uOaTH5Aegt4jcaPZ7g4jkNyv+jGHOgOFGmEkcRsrYkMRRXO9pDGwy/3VPAF5XI56qN/BPEdkJ7ADuMO8fDLxr3n+1RKWIVBWRPEN8VHUvhtnxrRg5i78DquQzvlHA8+b9kRgZOMGwtdPNxdxzLp8OUhy3xgAiIhEYC6RGNsooASSqqorIwxgLtQftkucvgtaGcfAZzYH/iogAl4EhAR6PT3BmXIeQxLFxHUISR3EdQhJHcR1CEkdxHUISR3EdQpL/AwQhtMyIkWiEAAAAAElFTkSuQmCC\n"
          },
          "metadata": {
            "needs_background": "light"
          }
        }
      ],
      "source": [
        "plt.figure(figsize=(2.5, 2.5))\n",
        "plt.loglog(Ts, serial_durations, '-o', label='serial')\n",
        "plt.loglog(Ts, parallel_durations, '-o', label='parallel')\n",
        "plt.xticks(Ts)\n",
        "plt.xlabel(\"seq. length\")\n",
        "plt.ylabel(\"time per forward pass (s)\")\n",
        "plt.grid(True)\n",
        "plt.legend()\n",
        "plt.tight_layout()\n",
        "# plt.savefig(\"parallel_scan_profiling_filter.pdf\")\n",
        "# plt.savefig(\"parallel_scan_profiling_filter.png\")"
      ]
    }
  ],
  "metadata": {
    "accelerator": "GPU",
    "colab": {
      "collapsed_sections": [],
      "provenance": []
    },
    "gpuClass": "standard",
    "kernelspec": {
      "display_name": "Python 3 (ipykernel)",
      "language": "python",
      "name": "python3"
    },
    "language_info": {
      "codemirror_mode": {
        "name": "ipython",
        "version": 3
      },
      "file_extension": ".py",
      "mimetype": "text/x-python",
      "name": "python",
      "nbconvert_exporter": "python",
      "pygments_lexer": "ipython3",
      "version": "3.9.6"
    }
  },
  "nbformat": 4,
  "nbformat_minor": 0
}<|MERGE_RESOLUTION|>--- conflicted
+++ resolved
@@ -1,5 +1,4 @@
 {
-<<<<<<< HEAD
   "cells": [
     {
       "cell_type": "markdown",
@@ -48,67 +47,10 @@
         "\n",
         "At the end of the associative scan, we'll end up with $A_{0,t} = p(z_t \\mid x_{1:t})$ and $b_{0,t} = p(x_{1:t})$ for all $t=1,\\ldots,T.$ These are exactly the filtering distributions and marginal likelihoods output by the sequential forward algorithm! \n"
       ]
-=======
- "cells": [
-  {
-   "cell_type": "markdown",
-   "metadata": {
-    "id": "A3e6tWGGX_FP"
-   },
-   "source": [
-    "# Parallel message passing for HMMs\n",
-    "\n",
-    "[![Open In Colab](https://colab.research.google.com/assets/colab-badge.svg)](https://colab.research.google.com/github/probml/ssm-jax/blob/main/ssm_jax/hmm/demos/parallel_message_passing.ipynb)\n",
-    "\n",
-    "**Note: you should run this notebook on a machine with a GPU in order to see the benefits of parallelization.**\n",
-    "\n",
-    "The standard message passing algorithm for HMMs is the forward-backward algorithm. On the forward pass, the algorithm computes the filtering distributions, $p(z_t \\mid x_{1:t})$, for $t=1,\\ldots,T$. Then, on the backward pass, it computes the smoothing distributions, $p(z_t \\mid x_{1:T})$, for $t=T,\\ldots,1$. This algorithm is inherently sequential, and it takes $O(T)$ time. \n",
-    "\n",
-    "Given how standard this algorithm is, it may be surprising to learn that the same filtering and smoothing distributions can be computed in $O(\\log T)$ time using a _parallel_ message passing algorithm, if you can access $O(T)$ parallel processors. The key insight is that the forward-backward algorithm is summing out (eliminating) one latent variable at a time, but you could eliminate multiple variables in parallel, as long as they do not have any direct dependencies. In a chain structured graphical model, like a HMM, that means you can eliminate every odd numbered node in parallel. Recursing this operation yields a logarithmic-time algorithm for inference in HMMs. \n",
-    "\n",
-    "[Hassan et al (2021)](https://arxiv.org/pdf/2102.05743.pdf) give a thorough description of how this algorithm works. First, write the posterior distribution over latent states of the HMM in its undirected graphical model form,\n",
-    "\\begin{align}\n",
-    "p(z_{1:T} \\mid x_{1:T}) &= \\frac{1}{p(x_{1:T})} \\prod_{t=0}^{T-1} \\psi_{t,t+1}(z_t, z_{t+1})\n",
-    "\\end{align}\n",
-    "where\n",
-    "\\begin{align}\n",
-    "\\psi_{t,t+1}(z_t, z_{t+1}) \n",
-    "&= p(z_{t+1}, x_{t+1} \\mid z_t) \n",
-    "= p(z_{t+1} \\, \\mid z_t) \\, p(x_{t+1} \\mid z_{t+1})\n",
-    "\\end{align}\n",
-    "is a _potential_, and, by convention, $p(z_1 \\mid z_0) = p(z_1)$ is the initial distribution.\n",
-    "\n",
-    "Hassan et al. use a clever trick to simplify the subsequent algorithm. Use the chain rule to swap the order of the terms in the potential,\n",
-    "\\begin{align}\n",
-    "\\psi_{t,t+1}(z_t, z_{t+1}) \n",
-    "&\\equiv \\underbrace{p(x_{t+1} \\mid z_t)}_{b_{t,t+1}} \\, \\underbrace{p(z_{t+1} \\mid z_t, x_{t+1})}_{A_{t,t+1}}\n",
-    "\\end{align}\n",
-    "where $A_{t,t+1} \\in \\mathbb{R}^{K \\times K}$ is a row normalized matrix and $b_{t,t+1} \\in \\mathbb{R}^K$.\n",
-    "(Now $b_{0,1} = p(x_1)$ and $A_{0,1} = p(z_1 \\mid x_1)$.)\n",
-    "\n",
-    "The binary associative operator takes in two potentials and outputs one potential, summing out the shared variables,\n",
-    "\\begin{align}\n",
-    "\\psi_{t,t+2}(z_t, z_{t+2}) \n",
-    "&= \\sum_{z_{t+1}} \\psi_{t,t+1}(z_t, z_{t+1}) \\, \\psi_{t+1,t+2}(z_{t+1}, z_{t+2}) \\\\\n",
-    "&= p(x_{t+1}, x_{t+2}, z_{t+2} \\mid z_t) \\\\\n",
-    "&= \\underbrace{p(z_{t+2} \\mid x_{t+1}, x_{t+2}, z_t)}_{A_{t,t+2}} \\, \\underbrace{p(x_{t+1}, x_{t+2} \\mid z_t)}_{b_{t,t+2}}\n",
-    "\\end{align}\n",
-    "where, again, $A_{t,t+2} \\in \\mathbb{R}^{K \\times K}$ is a row normalized matrix and $b_{t,t+2} \\in \\mathbb{R}^K$. (In practice, we work with $\\log b$ for numerical stability.) The algebra to compute $A_{t,t+2}$ and $b_{t,t+2}$ is straightforward but somewhat tedious, so we omit it here. \n",
-    "\n",
-    "At the end of the associative scan, we'll end up with $A_{0,t} = p(z_t \\mid x_{1:t})$ and $b_{0,t} = p(x_{1:t})$ for all $t=1,\\ldots,T.$ These are exactly the filtering distributions and marginal likelihoods output by the sequential forward algorithm! \n"
-   ]
-  },
-  {
-   "cell_type": "code",
-   "execution_count": 1,
-   "metadata": {
-    "colab": {
-     "base_uri": "https://localhost:8080/"
->>>>>>> 5f36f3c2
-    },
-    {
-      "cell_type": "code",
-      "execution_count": 1,
+    },
+    {
+      "cell_type": "code",
+      "execution_count": null,
       "metadata": {
         "id": "EXhoes4g99Cp"
       },
@@ -122,7 +64,7 @@
     },
     {
       "cell_type": "code",
-      "execution_count": 2,
+      "execution_count": null,
       "metadata": {
         "id": "7NqMbb039k2i"
       },
@@ -148,7 +90,7 @@
     },
     {
       "cell_type": "code",
-      "execution_count": 3,
+      "execution_count": null,
       "metadata": {
         "id": "4zySUX_e-lC7"
       },
@@ -172,7 +114,7 @@
     },
     {
       "cell_type": "code",
-      "execution_count": 4,
+      "execution_count": null,
       "metadata": {
         "id": "DJwzx-D9-0Fa"
       },
@@ -184,7 +126,7 @@
     },
     {
       "cell_type": "code",
-      "execution_count": 5,
+      "execution_count": null,
       "metadata": {
         "id": "V7PJHloWz1lO"
       },
@@ -196,7 +138,7 @@
     },
     {
       "cell_type": "code",
-      "execution_count": 6,
+      "execution_count": null,
       "metadata": {
         "colab": {
           "base_uri": "https://localhost:8080/"
@@ -234,7 +176,7 @@
     },
     {
       "cell_type": "code",
-      "execution_count": 7,
+      "execution_count": null,
       "metadata": {
         "colab": {
           "base_uri": "https://localhost:8080/"
@@ -270,7 +212,7 @@
     },
     {
       "cell_type": "code",
-      "execution_count": 8,
+      "execution_count": null,
       "metadata": {
         "colab": {
           "base_uri": "https://localhost:8080/"
@@ -306,7 +248,7 @@
     },
     {
       "cell_type": "code",
-      "execution_count": 9,
+      "execution_count": null,
       "metadata": {
         "colab": {
           "base_uri": "https://localhost:8080/",
@@ -358,7 +300,7 @@
     },
     {
       "cell_type": "code",
-      "execution_count": 10,
+      "execution_count": null,
       "metadata": {
         "colab": {
           "base_uri": "https://localhost:8080/"
@@ -383,7 +325,7 @@
     },
     {
       "cell_type": "code",
-      "execution_count": 11,
+      "execution_count": null,
       "metadata": {
         "colab": {
           "base_uri": "https://localhost:8080/"
@@ -417,7 +359,7 @@
     },
     {
       "cell_type": "code",
-      "execution_count": 12,
+      "execution_count": null,
       "metadata": {
         "id": "wDeFUdih6i0r"
       },
@@ -429,7 +371,7 @@
     },
     {
       "cell_type": "code",
-      "execution_count": 13,
+      "execution_count": null,
       "metadata": {
         "id": "jM6BjNFE6qAc"
       },
@@ -441,7 +383,7 @@
     },
     {
       "cell_type": "code",
-      "execution_count": 14,
+      "execution_count": null,
       "metadata": {
         "colab": {
           "base_uri": "https://localhost:8080/"
@@ -479,7 +421,7 @@
     },
     {
       "cell_type": "code",
-      "execution_count": 15,
+      "execution_count": null,
       "metadata": {
         "colab": {
           "base_uri": "https://localhost:8080/"
@@ -515,7 +457,7 @@
     },
     {
       "cell_type": "code",
-      "execution_count": 16,
+      "execution_count": null,
       "metadata": {
         "colab": {
           "base_uri": "https://localhost:8080/",
@@ -557,7 +499,7 @@
     },
     {
       "cell_type": "code",
-      "execution_count": 17,
+      "execution_count": null,
       "metadata": {
         "colab": {
           "base_uri": "https://localhost:8080/"
@@ -582,7 +524,7 @@
     },
     {
       "cell_type": "code",
-      "execution_count": 18,
+      "execution_count": null,
       "metadata": {
         "colab": {
           "base_uri": "https://localhost:8080/"
@@ -616,7 +558,7 @@
     },
     {
       "cell_type": "code",
-      "execution_count": 19,
+      "execution_count": null,
       "metadata": {
         "colab": {
           "base_uri": "https://localhost:8080/"
@@ -690,7 +632,7 @@
     },
     {
       "cell_type": "code",
-      "execution_count": 20,
+      "execution_count": null,
       "metadata": {
         "colab": {
           "base_uri": "https://localhost:8080/",
