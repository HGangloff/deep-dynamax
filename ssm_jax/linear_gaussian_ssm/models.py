--- conflicted
+++ resolved
@@ -4,7 +4,6 @@
 from jax import jit
 from jax import numpy as jnp
 from jax import random as jr
-<<<<<<< HEAD
 from jax import vmap, jit
 from jax.tree_util import tree_map, register_pytree_node_class
 
@@ -14,19 +13,6 @@
 from ssm_jax.distributions import NormalInverseWishart as NIW
 from ssm_jax.distributions import MatrixNormalInverseWishart as MNIW
 from ssm_jax.distributions import niw_posterior_update, mniw_posterior_update
-=======
-from jax import vmap
-from jax.tree_util import register_pytree_node_class
-from jax.tree_util import tree_map
-from ssm_jax.abstractions import SSM
-from ssm_jax.abstractions import Parameter
-from ssm_jax.distributions import MatrixNormalInverseWishart as MNIW
-from ssm_jax.distributions import NormalInverseWishart as NIW
-from ssm_jax.distributions import mniw_posterior_update
-from ssm_jax.distributions import niw_posterior_update
-from ssm_jax.linear_gaussian_ssm.inference import lgssm_filter
-from ssm_jax.linear_gaussian_ssm.inference import lgssm_smoother
->>>>>>> e4f2971b
 from ssm_jax.utils import PSDToRealBijector
 from tqdm.auto import trange
 
@@ -78,12 +64,7 @@
         self._eb_indicator = emission_bias is not None
 
         # Set optional args to default value if not given
-<<<<<<< HEAD
         default = lambda x, v: x if x is not None else v
-=======
-        def default(x, v):
-            return x if x is not None else v
->>>>>>> e4f2971b
 
         initial_mean = default(initial_mean, jnp.zeros(self.state_dim))
         initial_covariance = default(initial_covariance, jnp.eye(self.state_dim))
@@ -119,30 +100,20 @@
                                      scale=jnp.eye(self.state_dim))
 
         if self.dynamics_prior is None:
-<<<<<<< HEAD
             loc_d = self._join_matrix(self.dynamics_matrix,
                                       self.dynamics_input_weights,
                                       self.dynamics_bias,
                                       self._db_indicator)
-=======
-            loc_d = self._join_matrix(self.dynamics_matrix, self.dynamics_input_weights,
-                                      self.dynamics_bias, self._db_indicator)
->>>>>>> e4f2971b
             self.dynamics_prior = MNIW(loc=loc_d,
                                        col_precision=jnp.eye(loc_d.shape[1]),
                                        df=self.state_dim + 0.1,
                                        scale=jnp.eye(self.state_dim))
 
         if self.emission_prior is None:
-<<<<<<< HEAD
             loc_e = self._join_matrix(self.emission_matrix,
                                       self.emission_input_weights,
                                       self.emission_bias,
                                       self._eb_indicator)
-=======
-            loc_e = self._join_matrix(self.emission_matrix, self.emission_input_weights,
-                                      self.emission_bias, self._eb_indicator)
->>>>>>> e4f2971b
             self.emission_prior = MNIW(loc=loc_e,
                                        col_precision=jnp.eye(loc_e.shape[1]),
                                        df=self.emission_dim + 0.1,
@@ -159,17 +130,9 @@
         assert self.emission_bias.shape[-1:] == (self.emission_dim,)
         assert self.emission_covariance.shape == (self.emission_dim, self.emission_dim)
 
-<<<<<<< HEAD
         self.param_keys = ["_initial_mean", "_initial_covariance",
                            "_dynamics_matrix", "_dynamics_input_weights", "_dynamics_bias", "_dynamics_covariance",
                            "_emission_matrix", "_emission_input_weights", "_emission_bias", "_emission_covariance"]
-=======
-        self.param_keys = [
-            "_initial_mean", "_initial_covariance", "_dynamics_matrix", "_dynamics_input_weights",
-            "_dynamics_bias", "_dynamics_covariance", "_emission_matrix", "_emission_input_weights",
-            "_emission_bias", "_emission_covariance"
-        ]
->>>>>>> e4f2971b
 
     @classmethod
     def random_initialization(cls, key, state_dim, emission_dim, input_dim=0):
@@ -182,18 +145,6 @@
         H = jr.normal(key, (emission_dim, state_dim))
         D = jnp.zeros((emission_dim, input_dim))
         R = 0.1 * jnp.eye(emission_dim)
-<<<<<<< HEAD
-        return cls(
-            dynamics_matrix=F,
-            dynamics_covariance=Q,
-            emission_matrix=H,
-            emission_covariance=R,
-            initial_mean=m1,
-            initial_covariance=Q1,
-            dynamics_input_weights=B,
-            emission_input_weights=D
-        )
-=======
         return cls(dynamics_matrix=F,
                    dynamics_covariance=Q,
                    emission_matrix=H,
@@ -202,7 +153,6 @@
                    initial_covariance=Q1,
                    dynamics_input_weights=B,
                    emission_input_weights=D)
->>>>>>> e4f2971b
 
     # Properties to get various parameters of the model
     # Parameters of initial state
@@ -253,14 +203,9 @@
 
     def transition_distribution(self, state, **covariates):
         input = covariates['inputs'] if 'inputs' in covariates else jnp.zeros(self.input_dim)
-<<<<<<< HEAD
-        return MVN(self.dynamics_matrix @ state + self.dynamics_input_weights @ input + self.dynamics_bias,
-                   self.dynamics_covariance)
-=======
         return MVN(
             self.dynamics_matrix @ state + self.dynamics_input_weights @ input + self.dynamics_bias,
             self.dynamics_covariance)
->>>>>>> e4f2971b
 
     def emission_distribution(self, state, **covariates):
         input = covariates['inputs'] if 'inputs' in covariates else jnp.zeros(self.input_dim)
@@ -273,7 +218,6 @@
         Returns:
             lp (Scalar): log prior probability.
         """
-<<<<<<< HEAD
         d_matrix = self._join_matrix(self.dynamics_matrix,
                                      self.dynamics_input_weights,
                                      self.dynamics_bias,
@@ -282,12 +226,6 @@
                                      self.emission_input_weights,
                                      self.emission_bias,
                                      self._eb_indicator)
-=======
-        d_matrix = self._join_matrix(self.dynamics_matrix, self.dynamics_input_weights,
-                                     self.dynamics_bias, self._db_indicator)
-        e_matrix = self._join_matrix(self.emission_matrix, self.emission_input_weights,
-                                     self.emission_bias, self._eb_indicator)
->>>>>>> e4f2971b
         # Compute log probs
         lp = self.initial_prior.log_prob((self.initial_covariance, self.initial_mean))
         lp += self.dynamics_prior.log_prob((self.dynamics_covariance, d_matrix))
@@ -332,22 +270,7 @@
         emission_input_weights = unconstrained_params[7]
         emission_bias = unconstrained_params[8]
         emission_covariance = PSDToRealBijector.inverse(unconstrained_params[9])
-<<<<<<< HEAD
-        return cls(
-            dynamics_matrix=dynamics_matrix,
-            dynamics_covariance=dynamics_covariance,
-            emission_matrix=emission_matrix,
-            emission_covariance=emission_covariance,
-            initial_mean=initial_mean,
-            initial_covariance=initial_covariance,
-            dynamics_input_weights=dynamics_input_weights,
-            dynamics_bias=dynamics_bias,
-            emission_input_weights=emission_input_weights,
-            emission_bias=emission_bias
-        )
-
-    ### Expectation-maximization (EM) code
-=======
+
         return cls(dynamics_matrix=dynamics_matrix,
                    dynamics_covariance=dynamics_covariance,
                    emission_matrix=emission_matrix,
@@ -360,7 +283,6 @@
                    emission_bias=emission_bias)
 
     # Expectation-maximization (EM) code
->>>>>>> e4f2971b
     def e_step(self, batch_emissions, batch_inputs=None):
         """The E-step computes sums of expected sufficient statistics under the
         posterior. In the generic case, we simply return the posterior itself.
@@ -439,11 +361,7 @@
             FB, Q = fit_linear_regression(*dynamics_stats)
             HD, R = fit_linear_regression(*emission_stats)
 
-<<<<<<< HEAD
-        elif method=='MAP':
-=======
         elif method == 'MAP':
->>>>>>> e4f2971b
             # Perform MAP estimation jointly
             initial_posterior = niw_posterior_update(self.initial_prior, init_stats)
             S, m = initial_posterior.mode()
